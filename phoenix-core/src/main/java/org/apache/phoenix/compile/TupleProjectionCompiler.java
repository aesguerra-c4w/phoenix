--- conflicted
+++ resolved
@@ -178,14 +178,9 @@
                     null, table.getTimeStamp(), table.getSequenceNumber(), table.getPKName(),
                     retainPKColumns ? table.getBucketNum() : null, projectedColumns, null,
                     null, Collections.<PTable>emptyList(), table.isImmutableRows(), Collections.<PName>emptyList(), null, null,
-<<<<<<< HEAD
                     table.isWALDisabled(), retainPKColumns ? table.isMultiTenant() : false, table.getStoreNulls(), table.getViewType(),
                     retainPKColumns ? table.getViewIndexId() : null, null, table.rowKeyOrderOptimizable(), table.isTransactional(),
-                    table.getUpdateCacheFrequency());
-=======
-                    table.isWALDisabled(), table.isMultiTenant(), table.getStoreNulls(), table.getViewType(), table.getViewIndexId(),
-                    null, table.rowKeyOrderOptimizable(), table.isTransactional(), table.getUpdateCacheFrequency(), table.getIndexDisableTimestamp());
->>>>>>> e4acd0cd
+                    table.getUpdateCacheFrequency(), table.getIndexDisableTimestamp());
     }
 
     // For extracting column references from single select statement
