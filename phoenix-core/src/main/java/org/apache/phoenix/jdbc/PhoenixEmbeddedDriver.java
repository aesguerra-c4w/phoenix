/*
 * Licensed to the Apache Software Foundation (ASF) under one
 * or more contributor license agreements.  See the NOTICE file
 * distributed with this work for additional information
 * regarding copyright ownership.  The ASF licenses this file
 * to you under the Apache License, Version 2.0 (the
 * "License"); you may not use this file except in compliance
 * with the License.  You may obtain a copy of the License at
 *
 * http://www.apache.org/licenses/LICENSE-2.0
 *
 * Unless required by applicable law or agreed to in writing, software
 * distributed under the License is distributed on an "AS IS" BASIS,
 * WITHOUT WARRANTIES OR CONDITIONS OF ANY KIND, either express or implied.
 * See the License for the specific language governing permissions and
 * limitations under the License.
 */
package org.apache.phoenix.jdbc;

import static org.apache.phoenix.util.PhoenixRuntime.PHOENIX_TEST_DRIVER_URL_PARAM;

import java.io.IOException;
import java.sql.Connection;
import java.sql.Driver;
import java.sql.DriverPropertyInfo;
import java.sql.SQLException;
import java.sql.SQLFeatureNotSupportedException;
import java.util.Map;
import java.util.Properties;
import java.util.StringTokenizer;
import java.util.Map.Entry;
import java.util.logging.Logger;

import javax.annotation.concurrent.Immutable;

import org.apache.commons.logging.Log;
import org.apache.commons.logging.LogFactory;
import org.apache.hadoop.conf.Configuration;
import org.apache.hadoop.hbase.HConstants;
import org.apache.hadoop.hbase.security.User;
import org.apache.hadoop.security.UserGroupInformation;
import org.apache.phoenix.coprocessor.MetaDataProtocol;
import org.apache.phoenix.exception.SQLExceptionCode;
import org.apache.phoenix.exception.SQLExceptionInfo;
import org.apache.phoenix.query.ConnectionQueryServices;
import org.apache.phoenix.query.HBaseFactoryProvider;
import org.apache.phoenix.query.QueryServices;
import org.apache.phoenix.util.PhoenixRuntime;
import org.apache.phoenix.util.PropertiesUtil;
import org.apache.phoenix.util.QueryUtil;
import org.apache.phoenix.util.ReadOnlyProps;
import org.apache.phoenix.util.SQLCloseable;
import org.slf4j.LoggerFactory;

import com.google.common.collect.ImmutableMap;
import com.google.common.collect.Maps;



/**
 * 
 * Abstract base class for JDBC Driver implementation of Phoenix
 * 
 * 
 * @since 0.1
 */
@Immutable
public abstract class PhoenixEmbeddedDriver implements Driver, SQLCloseable {
    /**
     * The protocol for Phoenix Network Client 
     */ 
    private static final Log LOG = LogFactory.getLog(PhoenixEmbeddedDriver.class);
    private final static String DNC_JDBC_PROTOCOL_SUFFIX = "//";
    private final static String DRIVER_NAME = "PhoenixEmbeddedDriver";
    private static final String TERMINATOR = "" + PhoenixRuntime.JDBC_PROTOCOL_TERMINATOR;
    private static final String DELIMITERS = TERMINATOR + PhoenixRuntime.JDBC_PROTOCOL_SEPARATOR;
    private static final String TEST_URL_AT_END =  "" + PhoenixRuntime.JDBC_PROTOCOL_TERMINATOR + PHOENIX_TEST_DRIVER_URL_PARAM;
    private static final String TEST_URL_IN_MIDDLE = TEST_URL_AT_END + PhoenixRuntime.JDBC_PROTOCOL_TERMINATOR;

    private final static DriverPropertyInfo[] EMPTY_INFO = new DriverPropertyInfo[0];
    public final static String MAJOR_VERSION_PROP = "DriverMajorVersion";
    public final static String MINOR_VERSION_PROP = "DriverMinorVersion";
    public final static String DRIVER_NAME_PROP = "DriverName";
    
    public static final ReadOnlyProps DEFFAULT_PROPS = new ReadOnlyProps(
            ImmutableMap.of(
                    MAJOR_VERSION_PROP, Integer.toString(MetaDataProtocol.PHOENIX_MAJOR_VERSION),
                    MINOR_VERSION_PROP, Integer.toString(MetaDataProtocol.PHOENIX_MINOR_VERSION),
                    DRIVER_NAME_PROP, DRIVER_NAME));
    
    PhoenixEmbeddedDriver() {
    }
    
    protected ReadOnlyProps getDefaultProps() {
        return DEFFAULT_PROPS;
    }
    
    abstract public QueryServices getQueryServices() throws SQLException;
     
    @Override
    public boolean acceptsURL(String url) throws SQLException {
        if (url.startsWith(PhoenixRuntime.JDBC_PROTOCOL)) {
            // A connection string of "jdbc:phoenix" is supported, since
            // all the connection information can potentially be gotten
            // out of the HBase config file
            if (url.length() == PhoenixRuntime.JDBC_PROTOCOL.length()) {
                return true;
            }
            // Same as above, except for "jdbc:phoenix;prop=<value>..."
            if (PhoenixRuntime.JDBC_PROTOCOL_TERMINATOR == url.charAt(PhoenixRuntime.JDBC_PROTOCOL.length())) {
                return true;
            }
            if (PhoenixRuntime.JDBC_PROTOCOL_SEPARATOR == url.charAt(PhoenixRuntime.JDBC_PROTOCOL.length())) {
                int protoLength = PhoenixRuntime.JDBC_PROTOCOL.length() + 1;
                // A connection string of "jdbc:phoenix:" matches this driver,
                // but will end up as a MALFORMED_CONNECTION_URL exception later.
                if (url.length() == protoLength) {
                    return true;
                }
                // Explicitly ignore connections of "jdbc:phoenix:thin"; leave them for
                // the thin client
                if (url.startsWith(PhoenixRuntime.JDBC_THIN_PROTOCOL)) {
                    return false;
                }
                // A connection string of the form "jdbc:phoenix://" means that
                // the driver is remote which isn't supported, so return false.
                if (!url.startsWith(DNC_JDBC_PROTOCOL_SUFFIX, protoLength)) {
                    return true;
                }
            }
        }
        return false;
    }

    @Override
    public Connection connect(String url, Properties info) throws SQLException {
        if (!acceptsURL(url)) {
            return null;
        }

        return createConnection(url, info);
    }

    protected final Connection createConnection(String url, Properties info) throws SQLException {
      Properties augmentedInfo = PropertiesUtil.deepCopy(info);
      augmentedInfo.putAll(getDefaultProps().asMap());
      ConnectionQueryServices connectionServices = getConnectionQueryServices(url, augmentedInfo);
      PhoenixConnection connection = connectionServices.connect(url, augmentedInfo);
      return connection;
    }

    /**
     * Get or create if necessary a QueryServices that is associated with the HBase zookeeper quorum
     * name (part of the connection URL). This will cause the underlying Configuration held by the
     * QueryServices to be shared for all connections to the same HBase cluster.
     * @param url connection URL
     * @param info connection properties
     * @return new or cached QuerySerices used to establish a new Connection.
     * @throws SQLException
     */
    protected abstract ConnectionQueryServices getConnectionQueryServices(String url, Properties info) throws SQLException;
    
    @Override
    public int getMajorVersion() {
        return MetaDataProtocol.PHOENIX_MAJOR_VERSION;
    }

    @Override
    public int getMinorVersion() {
        return MetaDataProtocol.PHOENIX_MINOR_VERSION;
    }

    @Override
    public DriverPropertyInfo[] getPropertyInfo(String url, Properties info) throws SQLException {
        return EMPTY_INFO;
    }

    @Override
    public boolean jdbcCompliant() {
        return false;
    }

    @Override
    public Logger getParentLogger() throws SQLFeatureNotSupportedException {
        return null;
    }

    @Override
    public void close() throws SQLException {
    }
    
    /**
     *
     * Class to encapsulate connection info for HBase
     *
     *
     * @since 0.1.1
     */
    public static class ConnectionInfo {
        private static final org.slf4j.Logger logger = LoggerFactory.getLogger(ConnectionInfo.class);
        private static final Object KERBEROS_LOGIN_LOCK = new Object();
        private static SQLException getMalFormedUrlException(String url) {
            return new SQLExceptionInfo.Builder(SQLExceptionCode.MALFORMED_CONNECTION_URL)
            .setMessage(url).build().buildException();
        }
        
		public String getZookeeperConnectionString() {
			return getZookeeperQuorum() + ":" + getPort();
		}
        
        /**
         * Detect url with quorum:1,quorum:2 as HBase does not handle different port numbers
         * for different quorum hostnames.
         * @param portStr
         * @return
         */
        private static boolean isMultiPortUrl(String portStr) {
            int commaIndex = portStr.indexOf(',');
            if (commaIndex > 0) {
                try {
                    Integer.parseInt(portStr.substring(0, commaIndex));
                    return true;
                } catch (NumberFormatException otherE) {
                }
            }
            return false;
        }
        
        public static ConnectionInfo create(String url) throws SQLException {
            url = url == null ? "" : url;
            if (url.isEmpty() || url.equalsIgnoreCase("jdbc:phoenix:")
                    || url.equalsIgnoreCase("jdbc:phoenix")) {
                return defaultConnectionInfo(url);
            }
            url = url.startsWith(PhoenixRuntime.JDBC_PROTOCOL)
                    ? url.substring(PhoenixRuntime.JDBC_PROTOCOL.length())
                    : PhoenixRuntime.JDBC_PROTOCOL_SEPARATOR + url;
            StringTokenizer tokenizer = new StringTokenizer(url, DELIMITERS, true);
            int nTokens = 0;
            String[] tokens = new String[5];
            String token = null;
            while (tokenizer.hasMoreTokens() &&
                    !(token=tokenizer.nextToken()).equals(TERMINATOR) &&
                    tokenizer.hasMoreTokens() && nTokens < tokens.length) {
                token = tokenizer.nextToken();
                // This would mean we have an empty string for a token which is illegal
                if (DELIMITERS.contains(token)) {
                    throw getMalFormedUrlException(url);
                }
                tokens[nTokens++] = token;
            }
            if (tokenizer.hasMoreTokens() && !TERMINATOR.equals(token)) {
                throw getMalFormedUrlException(url);
            }
            String quorum = null;
            Integer port = null;
            String rootNode = null;
            String principal = null;
            String keytabFile = null;
            int tokenIndex = 0;
            if (nTokens > tokenIndex) {
                quorum = tokens[tokenIndex++]; // Found quorum
                if (nTokens > tokenIndex) {
                    try {
                        port = Integer.parseInt(tokens[tokenIndex]);
                        if (port < 0) {
                            throw getMalFormedUrlException(url);
                        }
                        tokenIndex++; // Found port
                    } catch (NumberFormatException e) { // No port information
                        if (isMultiPortUrl(tokens[tokenIndex])) {
                            throw getMalFormedUrlException(url);
                        }
                    }
                    if (nTokens > tokenIndex) {
                        if (tokens[tokenIndex].startsWith("/")) {
                            rootNode = tokens[tokenIndex++]; // Found rootNode
                        }
                        if (nTokens > tokenIndex) {
                            principal = tokens[tokenIndex++]; // Found principal
                            if (nTokens > tokenIndex) {
                                keytabFile = tokens[tokenIndex++]; // Found keytabFile
                            }
                        }
                    }
                }
            }
            return new ConnectionInfo(quorum,port,rootNode, principal, keytabFile);
        }
        
        public ConnectionInfo normalize(ReadOnlyProps props, Properties info) throws SQLException {
            String zookeeperQuorum = this.getZookeeperQuorum();
            Integer port = this.getPort();
            String rootNode = this.getRootNode();
            String keytab = this.getKeytab();
            String principal = this.getPrincipal();
            // Normalize connInfo so that a url explicitly specifying versus implicitly inheriting
            // the default values will both share the same ConnectionQueryServices.
            if (zookeeperQuorum == null) {
                zookeeperQuorum = props.get(QueryServices.ZOOKEEPER_QUORUM_ATTRIB);
                if (zookeeperQuorum == null) {
                    throw new SQLExceptionInfo.Builder(SQLExceptionCode.MALFORMED_CONNECTION_URL)
                    .setMessage(this.toString()).build().buildException();
                }
            }

            if (port == null) {
                if (!isConnectionless) {
                    String portStr = props.get(QueryServices.ZOOKEEPER_PORT_ATTRIB);
                    if (portStr != null) {
                        try {
                            port = Integer.parseInt(portStr);
                        } catch (NumberFormatException e) {
                            throw new SQLExceptionInfo.Builder(SQLExceptionCode.MALFORMED_CONNECTION_URL)
                            .setMessage(this.toString()).build().buildException();
                        }
                    }
                }
            } else if (isConnectionless) {
                throw new SQLExceptionInfo.Builder(SQLExceptionCode.MALFORMED_CONNECTION_URL)
                .setMessage("Port may not be specified when using the connectionless url \"" + this.toString() + "\"").build().buildException();
            }
            if (rootNode == null) {
                if (!isConnectionless) {
                    rootNode = props.get(QueryServices.ZOOKEEPER_ROOT_NODE_ATTRIB);
                }
            } else if (isConnectionless) {
                throw new SQLExceptionInfo.Builder(SQLExceptionCode.MALFORMED_CONNECTION_URL)
                .setMessage("Root node may not be specified when using the connectionless url \"" + this.toString() + "\"").build().buildException();
            }
            if(principal == null){
                if (!isConnectionless) {
                   principal = props.get(QueryServices.HBASE_CLIENT_PRINCIPAL);
                }
            }
            if(keytab == null){
            	 if (!isConnectionless) {
            		 keytab = props.get(QueryServices.HBASE_CLIENT_KEYTAB);
            	 }
            }
            if (!isConnectionless()) {
                boolean credsProvidedInUrl = null != principal && null != keytab;
                boolean credsProvidedInProps = info.containsKey(QueryServices.HBASE_CLIENT_PRINCIPAL) && info.containsKey(QueryServices.HBASE_CLIENT_KEYTAB);
                if (credsProvidedInUrl || credsProvidedInProps) {
                    // PHOENIX-3189 Because ConnectionInfo is immutable, we must make sure all parts of it are correct before
                    // construction; this also requires the Kerberos user credentials object (since they are compared by reference
                    // and not by value. If the user provided a principal and keytab via the JDBC url, we must make sure that the
                    // Kerberos login happens *before* we construct the ConnectionInfo object. Otherwise, the use of ConnectionInfo
                    // to determine when ConnectionQueryServices impl's should be reused will be broken.
                    try {
                        // Check if we need to authenticate with kerberos so that we cache the correct ConnectionInfo
                        UserGroupInformation currentUser = UserGroupInformation.getCurrentUser();
                        if (!currentUser.hasKerberosCredentials() || !currentUser.getUserName().equals(principal)) {
                            synchronized (KERBEROS_LOGIN_LOCK) {
                                // Double check the current user, might have changed since we checked last. Don't want
                                // to re-login if it's the same user.
                                currentUser = UserGroupInformation.getCurrentUser();
                                if (!currentUser.hasKerberosCredentials() || !currentUser.getUserName().equals(principal)) {
                                    final Configuration config = getConfiguration(props, info, principal, keytab);
                                    logger.info("Trying to connect to a secure cluster as {} with keytab {}", config.get(QueryServices.HBASE_CLIENT_PRINCIPAL),
                                            config.get(QueryServices.HBASE_CLIENT_KEYTAB));
                                    UserGroupInformation.setConfiguration(config);
                                    User.login(config, QueryServices.HBASE_CLIENT_KEYTAB, QueryServices.HBASE_CLIENT_PRINCIPAL, null);
                                    logger.info("Successful login to secure cluster");
                                }
                            }
                        } else {
                            // The user already has Kerberos creds, so there isn't anything to change in the ConnectionInfo.
                            logger.debug("Already logged in as {}", currentUser);
                        }
                    } catch (IOException e) {
                        throw new SQLExceptionInfo.Builder(SQLExceptionCode.CANNOT_ESTABLISH_CONNECTION)
                            .setRootCause(e).build().buildException();
                    }
                } else {
                    logger.debug("Principal and keytab not provided, not attempting Kerberos login");
                }
            } // else, no connection, no need to login
            // Will use the current User from UGI
            return new ConnectionInfo(zookeeperQuorum, port, rootNode, principal, keytab);
        }

        /**
         * Constructs a Configuration object to use when performing a Kerberos login.
         * @param props QueryServices properties
         * @param info User-provided properties
         * @param principal Kerberos user principal
         * @param keytab Path to Kerberos user keytab
         * @return Configuration object suitable for Kerberos login
         */
        private Configuration getConfiguration(ReadOnlyProps props, Properties info, String principal, String keytab) {
            final Configuration config = HBaseFactoryProvider.getConfigurationFactory().getConfiguration();
            // Add QueryServices properties
            for (Entry<String,String> entry : props) {
                config.set(entry.getKey(), entry.getValue());
            }
            // Add any user-provided properties (via DriverManager)
            if (info != null) {
                for (Object key : info.keySet()) {
                    config.set((String) key, info.getProperty((String) key));
                }
            }
            // Set the principal and keytab if provided from the URL (overriding those provided in Properties)
            if (null != principal) {
                config.set(QueryServices.HBASE_CLIENT_PRINCIPAL, principal);
            }
            if (null != keytab) {
                config.set(QueryServices.HBASE_CLIENT_KEYTAB, keytab);
            }
            return config;
        }
        
        private final Integer port;
        private final String rootNode;
        private final String zookeeperQuorum;
        private final boolean isConnectionless;
        private final String principal;
        private final String keytab;
<<<<<<< HEAD
        private final User user;
=======
        private final boolean isCalciteEnabled;
>>>>>>> 6861a5eb
        
        public ConnectionInfo(String zookeeperQuorum, Integer port, String rootNode, String principal, String keytab) {
         this(zookeeperQuorum, port, rootNode, principal, keytab, false);
        }
        
        public ConnectionInfo(String zookeeperQuorum, Integer port, String rootNode, String principal, String keytab, boolean isCalciteEnabled) {
            this.zookeeperQuorum = zookeeperQuorum;
            this.port = port;
            this.rootNode = rootNode;
            this.isConnectionless = PhoenixRuntime.CONNECTIONLESS.equals(zookeeperQuorum);
            this.principal = principal;
            this.keytab = keytab;
<<<<<<< HEAD
            try {
                this.user = User.getCurrent();
            } catch (IOException e) {
                throw new RuntimeException("Couldn't get the current user!!");
            }
            if (null == this.user) {
                throw new RuntimeException("Acquired null user which should never happen");
            }
=======
            this.isCalciteEnabled = isCalciteEnabled;
>>>>>>> 6861a5eb
        }
        
        public ConnectionInfo(String zookeeperQuorum, Integer port, String rootNode) {
        	this(zookeeperQuorum, port, rootNode, null, null);
        }

        /**
         * Copy constructor for all members except {@link #user}.
         *
         * @param other The instance to copy
         */
        public ConnectionInfo(ConnectionInfo other) {
            this(other.zookeeperQuorum, other.port, other.rootNode, other.principal, other.keytab);
        }

        public ReadOnlyProps asProps() {
            Map<String, String> connectionProps = Maps.newHashMapWithExpectedSize(3);
            if (getZookeeperQuorum() != null) {
                connectionProps.put(QueryServices.ZOOKEEPER_QUORUM_ATTRIB, getZookeeperQuorum());
            }
            if (getPort() != null) {
                connectionProps.put(QueryServices.ZOOKEEPER_PORT_ATTRIB, getPort().toString());
            }
            if (getRootNode() != null) {
                connectionProps.put(QueryServices.ZOOKEEPER_ROOT_NODE_ATTRIB, getRootNode());
            }
            if (getPrincipal() != null && getKeytab() != null) {
                connectionProps.put(QueryServices.HBASE_CLIENT_PRINCIPAL, getPrincipal());
                connectionProps.put(QueryServices.HBASE_CLIENT_KEYTAB, getKeytab());
            }
            return connectionProps.isEmpty() ? ReadOnlyProps.EMPTY_PROPS : new ReadOnlyProps(
                    connectionProps.entrySet().iterator());
        }
        
        public boolean isConnectionless() {
            return isConnectionless;
        }
        
        public String getZookeeperQuorum() {
            return zookeeperQuorum;
        }

        public Integer getPort() {
            return port;
        }

        public String getRootNode() {
            return rootNode;
        }
        
        public String getKeytab() {
            return keytab;
        }

        public String getPrincipal() {
            return principal;
        }

        public User getUser() {
            return user;
        }

        @Override
        public int hashCode() {
            final int prime = 31;
            int result = 1;
            result = prime * result + ((zookeeperQuorum == null) ? 0 : zookeeperQuorum.hashCode());
            result = prime * result + ((port == null) ? 0 : port.hashCode());
            result = prime * result + ((rootNode == null) ? 0 : rootNode.hashCode());
            result = prime * result + ((principal == null) ? 0 : principal.hashCode());
            result = prime * result + ((keytab == null) ? 0 : keytab.hashCode());
            // `user` is guaranteed to be non-null
            result = prime * result + user.hashCode();
            return result;
        }

        @Override
        public boolean equals(Object obj) {
            if (this == obj) return true;
            if (obj == null) return false;
            if (getClass() != obj.getClass()) return false;
            ConnectionInfo other = (ConnectionInfo) obj;
            // `user` is guaranteed to be non-null
            if (!other.user.equals(user)) return false;
            if (zookeeperQuorum == null) {
                if (other.zookeeperQuorum != null) return false;
            } else if (!zookeeperQuorum.equals(other.zookeeperQuorum)) return false;
            if (port == null) {
                if (other.port != null) return false;
            } else if (!port.equals(other.port)) return false;
            if (rootNode == null) {
                if (other.rootNode != null) return false;
            } else if (!rootNode.equals(other.rootNode)) return false;
            if (principal == null) {
                if (other.principal != null) return false;
            } else if (!principal.equals(other.principal)) return false;
            if (keytab == null) {
                if (other.keytab != null) return false;
            } else if (!keytab.equals(other.keytab)) return false;
            return true;
        }
        
        @Override
		public String toString() {
			return zookeeperQuorum + (port == null ? "" : ":" + port)
					+ (rootNode == null ? "" : ":" + rootNode)
					+ (principal == null ? "" : ":" + principal)
					+ (keytab == null ? "" : ":" + keytab);
		}

        public String toUrl() {
            return (isCalciteEnabled? PhoenixRuntime.JDBC_PROTOCOL_CALCITE : PhoenixRuntime.JDBC_PROTOCOL)
                    + PhoenixRuntime.JDBC_PROTOCOL_SEPARATOR + toString();
        }

        private static ConnectionInfo defaultConnectionInfo(String url) throws SQLException {
            Configuration config =
                    HBaseFactoryProvider.getConfigurationFactory().getConfiguration();
            String quorum = config.get(HConstants.ZOOKEEPER_QUORUM);
            if (quorum == null || quorum.isEmpty()) {
                throw getMalFormedUrlException(url);
            }
            String clientPort = config.get(HConstants.ZOOKEEPER_CLIENT_PORT);
            Integer port = clientPort==null ? null : Integer.parseInt(clientPort);
            if (port == null || port < 0) {
                throw getMalFormedUrlException(url);
            }
            String znodeParent = config.get(HConstants.ZOOKEEPER_ZNODE_PARENT);
            LOG.debug("Getting default jdbc connection url " + quorum + ":" + port + ":" + znodeParent);
            return new ConnectionInfo(quorum, port, znodeParent);
        }
    }

    public static boolean isTestUrl(String url) {
        return url.endsWith(TEST_URL_AT_END) || url.contains(TEST_URL_IN_MIDDLE);
    }
}<|MERGE_RESOLUTION|>--- conflicted
+++ resolved
@@ -416,11 +416,8 @@
         private final boolean isConnectionless;
         private final String principal;
         private final String keytab;
-<<<<<<< HEAD
         private final User user;
-=======
         private final boolean isCalciteEnabled;
->>>>>>> 6861a5eb
         
         public ConnectionInfo(String zookeeperQuorum, Integer port, String rootNode, String principal, String keytab) {
          this(zookeeperQuorum, port, rootNode, principal, keytab, false);
@@ -433,7 +430,6 @@
             this.isConnectionless = PhoenixRuntime.CONNECTIONLESS.equals(zookeeperQuorum);
             this.principal = principal;
             this.keytab = keytab;
-<<<<<<< HEAD
             try {
                 this.user = User.getCurrent();
             } catch (IOException e) {
@@ -442,9 +438,7 @@
             if (null == this.user) {
                 throw new RuntimeException("Acquired null user which should never happen");
             }
-=======
             this.isCalciteEnabled = isCalciteEnabled;
->>>>>>> 6861a5eb
         }
         
         public ConnectionInfo(String zookeeperQuorum, Integer port, String rootNode) {
