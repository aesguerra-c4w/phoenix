--- conflicted
+++ resolved
@@ -42,10 +42,7 @@
 import org.apache.hadoop.hbase.regionserver.HRegion.RowLock;
 import org.apache.hadoop.hbase.util.Bytes;
 import org.apache.hadoop.hbase.util.EnvironmentEdgeManager;
-<<<<<<< HEAD
-=======
 import org.apache.hadoop.hbase.util.Pair;
->>>>>>> f22460c5
 import org.apache.phoenix.exception.SQLExceptionCode;
 import org.apache.phoenix.jdbc.PhoenixDatabaseMetaData;
 import org.apache.phoenix.query.QueryConstants;
@@ -134,14 +131,11 @@
                 get.setTimeRange(tr.getMin(), tr.getMax());
                 for (Map.Entry<byte[], List<Cell>> entry : increment.getFamilyCellMap().entrySet()) {
                     byte[] cf = entry.getKey();
-<<<<<<< HEAD
                     for (Cell cq : entry.getValue()) {
+                    	long value = PDataType.LONG.getCodec().decodeLong(cq.getValueArray(), cq.getValueOffset(), 
+                    			SortOrder.getDefault());
                         get.addColumn(cf, CellUtil.cloneQualifier(cq));
-=======
-                    for (Map.Entry<byte[],Long> kvEntry : entry.getValue().entrySet()) {
-                        get.addColumn(cf, kvEntry.getKey());
-                        validateOnly &= (Sequence.Action.VALIDATE.ordinal() == kvEntry.getValue().intValue());
->>>>>>> f22460c5
+                        validateOnly &= (Sequence.Action.VALIDATE.ordinal() == value);
                     }
                 }
                 Result result = region.get(get);
@@ -154,15 +148,11 @@
                 KeyValue currentValueKV = Sequence.getCurrentValueKV(result);
                 KeyValue incrementByKV = Sequence.getIncrementByKV(result);
                 KeyValue cacheSizeKV = Sequence.getCacheSizeKV(result);
-<<<<<<< HEAD
-                long value = PDataType.LONG.getCodec().decodeLong(currentValueKV.getValueArray(), currentValueKV.getValueOffset(), null);
-                long incrementBy = PDataType.LONG.getCodec().decodeLong(incrementByKV.getValueArray(), incrementByKV.getValueOffset(), null);
-                int cacheSize = PDataType.INTEGER.getCodec().decodeInt(cacheSizeKV.getValueArray(), cacheSizeKV.getValueOffset(), null);
-=======
-                long value = PDataType.LONG.getCodec().decodeLong(currentValueKV.getBuffer(), currentValueKV.getValueOffset(), SortOrder.getDefault());
-                long incrementBy = PDataType.LONG.getCodec().decodeLong(incrementByKV.getBuffer(), incrementByKV.getValueOffset(), SortOrder.getDefault());
-                int cacheSize = PDataType.INTEGER.getCodec().decodeInt(cacheSizeKV.getBuffer(), cacheSizeKV.getValueOffset(), SortOrder.getDefault());
->>>>>>> f22460c5
+
+                long value = PDataType.LONG.getCodec().decodeLong(currentValueKV.getValueArray(), currentValueKV.getValueOffset(), SortOrder.getDefault());
+                long incrementBy = PDataType.LONG.getCodec().decodeLong(incrementByKV.getValueArray(), incrementByKV.getValueOffset(), SortOrder.getDefault());
+                int cacheSize = PDataType.INTEGER.getCodec().decodeInt(cacheSizeKV.getValueArray(), cacheSizeKV.getValueOffset(), SortOrder.getDefault());
+
                 value += incrementBy * cacheSize;
                 byte[] valueBuffer = new byte[PDataType.LONG.getByteSize()];
                 PDataType.LONG.getCodec().encodeLong(value, valueBuffer, 0);
@@ -266,14 +256,9 @@
                 switch (op) {
                 case RETURN_SEQUENCE:
                     KeyValue currentValueKV = result.raw()[0];
-<<<<<<< HEAD
-                    long expectedValue = PDataType.LONG.getCodec().decodeLong(append.getAttribute(CURRENT_VALUE_ATTRIB), 0, null);
+                    long expectedValue = PDataType.LONG.getCodec().decodeLong(append.getAttribute(CURRENT_VALUE_ATTRIB), 0, SortOrder.getDefault());
                     long value = PDataType.LONG.getCodec().decodeLong(currentValueKV.getValueArray(), 
-                      currentValueKV.getValueOffset(), null);
-=======
-                    long expectedValue = PDataType.LONG.getCodec().decodeLong(append.getAttribute(CURRENT_VALUE_ATTRIB), 0, SortOrder.getDefault());
-                    long value = PDataType.LONG.getCodec().decodeLong(currentValueKV.getBuffer(), currentValueKV.getValueOffset(), SortOrder.getDefault());
->>>>>>> f22460c5
+                      currentValueKV.getValueOffset(), SortOrder.getDefault());
                     // Timestamp should match exactly, or we may have the wrong sequence
                     if (expectedValue != value || currentValueKV.getTimestamp() != clientTimestamp) {
                         return Result.create(Collections.singletonList(
