/*
 * Licensed to the Apache Software Foundation (ASF) under one
 * or more contributor license agreements.  See the NOTICE file
 * distributed with this work for additional information
 * regarding copyright ownership.  The ASF licenses this file
 * to you under the Apache License, Version 2.0 (the
 * "License"); you may not use this file except in compliance
 * with the License.  You may obtain a copy of the License at
 *
 * http://www.apache.org/licenses/LICENSE-2.0
 *
 * Unless required by applicable law or agreed to in writing, software
 * distributed under the License is distributed on an "AS IS" BASIS,
 * WITHOUT WARRANTIES OR CONDITIONS OF ANY KIND, either express or implied.
 * See the License for the specific language governing permissions and
 * limitations under the License.
 */
package org.apache.phoenix.end2end;

import static org.apache.phoenix.util.TestUtil.TEST_PROPERTIES;
import static org.junit.Assert.assertEquals;
import static org.junit.Assert.assertFalse;
import static org.junit.Assert.assertNotNull;
import static org.junit.Assert.assertNull;
import static org.junit.Assert.assertTrue;
import static org.junit.Assert.fail;

import java.sql.Connection;
import java.sql.Date;
import java.sql.DriverManager;
import java.sql.PreparedStatement;
import java.sql.ResultSet;
import java.sql.ResultSetMetaData;
import java.sql.SQLException;
import java.sql.Statement;
import java.sql.Timestamp;
import java.util.Collection;
import java.util.List;
import java.util.Properties;

import org.apache.phoenix.exception.SQLExceptionCode;
import org.apache.phoenix.query.QueryServices;
import org.apache.phoenix.util.PropertiesUtil;
import org.apache.phoenix.util.QueryUtil;
import org.junit.Test;
import org.junit.runner.RunWith;
import org.junit.runners.Parameterized;
import org.junit.runners.Parameterized.Parameters;

import com.google.common.collect.Lists;

@RunWith(Parameterized.class)
public class SortMergeJoinIT extends BaseJoinIT {
    
    @Parameters
    public static Collection<Object> data() {
        List<Object> testCases = Lists.newArrayList();
        testCases.add(new String[][] {
                {}, {
                "SORT-MERGE-JOIN (LEFT) TABLES\n" +
                "    CLIENT PARALLEL 1-WAY FULL SCAN OVER " + JOIN_SUPPLIER_TABLE_FULL_NAME + "\n" +
                "AND\n" +
                "    SORT-MERGE-JOIN (INNER) TABLES\n" +
                "        CLIENT PARALLEL 1-WAY FULL SCAN OVER " + JOIN_ITEM_TABLE_FULL_NAME + "\n" +
                "    AND (SKIP MERGE)\n" +
                "        CLIENT PARALLEL 1-WAY FULL SCAN OVER " + JOIN_ORDER_TABLE_FULL_NAME + "\n" +
                "            SERVER FILTER BY QUANTITY < 5000\n" +
                "            SERVER SORTED BY [\"O.item_id\"]\n" +
                "        CLIENT MERGE SORT\n" +
                "    CLIENT SORTED BY [\"I.supplier_id\"]",
                
                "SORT-MERGE-JOIN (INNER) TABLES\n" +
                "    CLIENT PARALLEL 1-WAY FULL SCAN OVER " + JOIN_ITEM_TABLE_FULL_NAME + "\n" +
                "AND\n" +
                "    CLIENT PARALLEL 1-WAY FULL SCAN OVER " + JOIN_ORDER_TABLE_FULL_NAME + "\n" +
                "        SERVER SORTED BY [\"O.item_id\"]\n" +
                "    CLIENT MERGE SORT\n" +
                "CLIENT 4 ROW LIMIT",
                
                "SORT-MERGE-JOIN (INNER) TABLES\n" +
                "    CLIENT PARALLEL 1-WAY FULL SCAN OVER " + JOIN_ITEM_TABLE_FULL_NAME + "\n" +
                "AND\n" +
                "    CLIENT PARALLEL 1-WAY FULL SCAN OVER " + JOIN_ITEM_TABLE_FULL_NAME + "\n" +
                "        SERVER FILTER BY FIRST KEY ONLY"
                }});
        testCases.add(new String[][] {
                {
                "CREATE INDEX \"idx_customer\" ON " + JOIN_CUSTOMER_TABLE_FULL_NAME + " (name)",
                "CREATE INDEX \"idx_item\" ON " + JOIN_ITEM_TABLE_FULL_NAME + " (name) INCLUDE (price, discount1, discount2, \"supplier_id\", description)",
                "CREATE INDEX \"idx_supplier\" ON " + JOIN_SUPPLIER_TABLE_FULL_NAME + " (name)"
                }, {
                "SORT-MERGE-JOIN (LEFT) TABLES\n" +
                "    CLIENT PARALLEL 1-WAY FULL SCAN OVER " + JOIN_SCHEMA + ".idx_supplier\n" +
                "        SERVER FILTER BY FIRST KEY ONLY\n" + 
                "        SERVER SORTED BY [\"S.:supplier_id\"]\n" +
                "    CLIENT MERGE SORT\n" +
                "AND\n" +
                "    SORT-MERGE-JOIN (INNER) TABLES\n" +
                "        CLIENT PARALLEL 1-WAY FULL SCAN OVER " + JOIN_SCHEMA + ".idx_item\n" +
                "            SERVER SORTED BY [\"I.:item_id\"]\n" +
                "        CLIENT MERGE SORT\n" +
                "    AND (SKIP MERGE)\n" +
                "        CLIENT PARALLEL 1-WAY FULL SCAN OVER " + JOIN_ORDER_TABLE_FULL_NAME + "\n" +
                "            SERVER FILTER BY QUANTITY < 5000\n" +
                "            SERVER SORTED BY [\"O.item_id\"]\n" +
                "        CLIENT MERGE SORT\n" +
                "    CLIENT SORTED BY [\"I.0:supplier_id\"]",
                
                "SORT-MERGE-JOIN (INNER) TABLES\n" +
                "    CLIENT PARALLEL 1-WAY FULL SCAN OVER " + JOIN_SCHEMA + ".idx_item\n" +
                "        SERVER FILTER BY FIRST KEY ONLY\n" +
                "        SERVER SORTED BY [\"I.:item_id\"]\n" +
                "    CLIENT MERGE SORT\n" +
                "AND\n" +
                "    CLIENT PARALLEL 1-WAY FULL SCAN OVER " + JOIN_ORDER_TABLE_FULL_NAME + "\n" +
                "        SERVER SORTED BY [\"O.item_id\"]\n" +
                "    CLIENT MERGE SORT\n" +
                "CLIENT 4 ROW LIMIT",
                
                "SORT-MERGE-JOIN (INNER) TABLES\n" +
                "    CLIENT PARALLEL 1-WAY FULL SCAN OVER Join.idx_item\n" +
                "        SERVER FILTER BY FIRST KEY ONLY\n" +
                "        SERVER SORTED BY [\"I1.:item_id\"]\n" +
                "    CLIENT MERGE SORT\n" +
                "AND\n" +
                "    CLIENT PARALLEL 1-WAY FULL SCAN OVER Join.idx_item\n" +
                "        SERVER FILTER BY FIRST KEY ONLY\n" +
                "        SERVER SORTED BY [\"I2.:item_id\"]\n" +
                "    CLIENT MERGE SORT\n" +
                "CLIENT SORTED BY [\"I1.:item_id\"]"
                }});
        testCases.add(new String[][] {
                {
                "CREATE LOCAL INDEX \"idx_customer\" ON " + JOIN_CUSTOMER_TABLE_FULL_NAME + " (name)",
                "CREATE LOCAL INDEX \"idx_item\" ON " + JOIN_ITEM_TABLE_FULL_NAME + " (name) INCLUDE (price, discount1, discount2, \"supplier_id\", description)",
                "CREATE LOCAL INDEX \"idx_supplier\" ON " + JOIN_SUPPLIER_TABLE_FULL_NAME + " (name)"
                }, {
                "SORT-MERGE-JOIN (LEFT) TABLES\n" +
                "    CLIENT PARALLEL 1-WAY RANGE SCAN OVER " +JOIN_SUPPLIER_TABLE_FULL_NAME + " [1]\n" +
                "        SERVER FILTER BY FIRST KEY ONLY\n" + 
                "        SERVER SORTED BY [\"S.:supplier_id\"]\n" +
                "    CLIENT MERGE SORT\n" +
                "AND\n" +
                "    SORT-MERGE-JOIN (INNER) TABLES\n" +
                "        CLIENT PARALLEL 1-WAY RANGE SCAN OVER " + JOIN_ITEM_TABLE_FULL_NAME + " [1]\n" +
                "            SERVER SORTED BY [\"I.:item_id\"]\n" +
                "        CLIENT MERGE SORT\n" +
                "    AND (SKIP MERGE)\n" +
                "        CLIENT PARALLEL 1-WAY FULL SCAN OVER " + JOIN_ORDER_TABLE_FULL_NAME + "\n" +
                "            SERVER FILTER BY QUANTITY < 5000\n" +
                "            SERVER SORTED BY [\"O.item_id\"]\n" +
                "        CLIENT MERGE SORT\n" +
                "    CLIENT SORTED BY [\"I.0:supplier_id\"]",
                
                "SORT-MERGE-JOIN (INNER) TABLES\n" +
                "    CLIENT PARALLEL 1-WAY RANGE SCAN OVER " + JOIN_ITEM_TABLE_FULL_NAME + " [1]\n" +
                "        SERVER FILTER BY FIRST KEY ONLY\n" +
                "        SERVER SORTED BY [\"I.:item_id\"]\n" +
                "    CLIENT MERGE SORT\n" +
                "AND\n" +
                "    CLIENT PARALLEL 1-WAY FULL SCAN OVER " + JOIN_ORDER_TABLE_FULL_NAME + "\n" +
                "        SERVER SORTED BY [\"O.item_id\"]\n" +
                "    CLIENT MERGE SORT\n" +
                "CLIENT 4 ROW LIMIT",
                
                "SORT-MERGE-JOIN (INNER) TABLES\n" +
                "    CLIENT PARALLEL 1-WAY RANGE SCAN OVER " + JOIN_ITEM_TABLE_FULL_NAME + " [1]\n" +
                "        SERVER FILTER BY FIRST KEY ONLY\n" +
                "        SERVER SORTED BY [\"I1.:item_id\"]\n" +
                "    CLIENT MERGE SORT\n" +
                "AND\n" +
                "    CLIENT PARALLEL 1-WAY RANGE SCAN OVER " + JOIN_ITEM_TABLE_FULL_NAME + " [1]\n" +
                "        SERVER FILTER BY FIRST KEY ONLY\n" +
                "        SERVER SORTED BY [\"I2.:item_id\"]\n" +
                "    CLIENT MERGE SORT\n" +
                "CLIENT SORTED BY [\"I1.:item_id\"]"
                }});
        return testCases;
    }
    

    public SortMergeJoinIT(String[] indexDDL, String[] plans) {
        super(indexDDL, plans);
    }
    
    @Test
    public void testDefaultJoin() throws Exception {
        Properties props = PropertiesUtil.deepCopy(TEST_PROPERTIES);
        Connection conn = DriverManager.getConnection(getUrl(), props);
        String tableName1 = getTableName(conn, JOIN_ITEM_TABLE_FULL_NAME);
        String tableName2 = getTableName(conn, JOIN_SUPPLIER_TABLE_FULL_NAME);
        String query = "SELECT /*+ USE_SORT_MERGE_JOIN*/ item.\"item_id\", item.name, supp.\"supplier_id\", supp.name FROM " + tableName1 + " item JOIN " + tableName2 + " supp ON item.\"supplier_id\" = supp.\"supplier_id\" ORDER BY \"item_id\"";
        try {
            PreparedStatement statement = conn.prepareStatement(query);
            ResultSet rs = statement.executeQuery();
            assertTrue (rs.next());
            assertEquals(rs.getString(1), "0000000001");
            assertEquals(rs.getString(2), "T1");
            assertEquals(rs.getString(3), "0000000001");
            assertEquals(rs.getString(4), "S1");
            assertTrue (rs.next());
            assertEquals(rs.getString(1), "0000000002");
            assertEquals(rs.getString(2), "T2");
            assertEquals(rs.getString(3), "0000000001");
            assertEquals(rs.getString(4), "S1");
            assertTrue (rs.next());
            assertEquals(rs.getString(1), "0000000003");
            assertEquals(rs.getString(2), "T3");
            assertEquals(rs.getString(3), "0000000002");
            assertEquals(rs.getString(4), "S2");
            assertTrue (rs.next());
            assertEquals(rs.getString(1), "0000000004");
            assertEquals(rs.getString(2), "T4");
            assertEquals(rs.getString(3), "0000000002");
            assertEquals(rs.getString(4), "S2");
            assertTrue (rs.next());
            assertEquals(rs.getString(1), "0000000005");
            assertEquals(rs.getString(2), "T5");
            assertEquals(rs.getString(3), "0000000005");
            assertEquals(rs.getString(4), "S5");
            assertTrue (rs.next());
            assertEquals(rs.getString(1), "0000000006");
            assertEquals(rs.getString(2), "T6");
            assertEquals(rs.getString(3), "0000000006");
            assertEquals(rs.getString(4), "S6");

            assertFalse(rs.next());
        } finally {
            conn.close();
        }
    }

    @Test
    public void testInnerJoin() throws Exception {
        Properties props = PropertiesUtil.deepCopy(TEST_PROPERTIES);
        Connection conn = DriverManager.getConnection(getUrl(), props);
        String tableName1 = getTableName(conn, JOIN_ITEM_TABLE_FULL_NAME);
        String tableName2 = getTableName(conn, JOIN_SUPPLIER_TABLE_FULL_NAME);
        String query = "SELECT /*+ USE_SORT_MERGE_JOIN*/ item.\"item_id\", item.name, supp.\"supplier_id\", supp.name, next value for " + seqName + " FROM " + tableName1 + " item INNER JOIN " + tableName2 + " supp ON item.\"supplier_id\" = supp.\"supplier_id\" ORDER BY \"item_id\"";
        try {
            PreparedStatement statement = conn.prepareStatement(query);
            ResultSet rs = statement.executeQuery();
            assertTrue (rs.next());
            assertEquals(rs.getString(1), "0000000001");
            assertEquals(rs.getString(2), "T1");
            assertEquals(rs.getString(3), "0000000001");
            assertEquals(rs.getString(4), "S1");
            assertEquals(1, rs.getInt(5));
            assertTrue (rs.next());
            assertEquals(rs.getString(1), "0000000002");
            assertEquals(rs.getString(2), "T2");
            assertEquals(rs.getString(3), "0000000001");
            assertEquals(rs.getString(4), "S1");
            assertEquals(2, rs.getInt(5));
            assertTrue (rs.next());
            assertEquals(rs.getString(1), "0000000003");
            assertEquals(rs.getString(2), "T3");
            assertEquals(rs.getString(3), "0000000002");
            assertEquals(rs.getString(4), "S2");
            assertEquals(3, rs.getInt(5));
            assertTrue (rs.next());
            assertEquals(rs.getString(1), "0000000004");
            assertEquals(rs.getString(2), "T4");
            assertEquals(rs.getString(3), "0000000002");
            assertEquals(rs.getString(4), "S2");
            assertEquals(4, rs.getInt(5));
            assertTrue (rs.next());
            assertEquals(rs.getString(1), "0000000005");
            assertEquals(rs.getString(2), "T5");
            assertEquals(rs.getString(3), "0000000005");
            assertEquals(rs.getString(4), "S5");
            assertEquals(5, rs.getInt(5));
            assertTrue (rs.next());
            assertEquals(rs.getString(1), "0000000006");
            assertEquals(rs.getString(2), "T6");
            assertEquals(rs.getString(3), "0000000006");
            assertEquals(rs.getString(4), "S6");
            assertEquals(6, rs.getInt(5));

            assertFalse(rs.next());
        } finally {
            conn.close();
        }
    }
            
    @Test
    public void testLeftJoin() throws Exception {
        Properties props = PropertiesUtil.deepCopy(TEST_PROPERTIES);
        Connection conn = DriverManager.getConnection(getUrl(), props);
        String tableName1 = getTableName(conn, JOIN_ITEM_TABLE_FULL_NAME);
        String tableName2 = getTableName(conn, JOIN_SUPPLIER_TABLE_FULL_NAME);
        String query[] = new String[3];
        query[0] = "SELECT /*+ USE_SORT_MERGE_JOIN*/ item.\"item_id\", item.name, supp.\"supplier_id\", supp.name, next value for " + seqName + " FROM " + tableName1 + " item LEFT JOIN " + tableName2 + " supp ON item.\"supplier_id\" = supp.\"supplier_id\" ORDER BY \"item_id\"";
        query[1] = "SELECT /*+ USE_SORT_MERGE_JOIN*/ " + tableName1 + ".\"item_id\", " + tableName1 + ".name, " + tableName2 + ".\"supplier_id\", " + tableName2 + ".name, next value for " + seqName + " FROM " + tableName1 + " LEFT JOIN " + tableName2 + " ON " + tableName1 + ".\"supplier_id\" = " + tableName2 + ".\"supplier_id\" ORDER BY \"item_id\"";
        query[2] = "SELECT /*+ USE_SORT_MERGE_JOIN*/ item.\"item_id\", " + tableName1 + ".name, supp.\"supplier_id\", " + tableName2 + ".name, next value for " + seqName + " FROM " + tableName1 + " item LEFT JOIN " + tableName2 + " supp ON " + tableName1 + ".\"supplier_id\" = supp.\"supplier_id\" ORDER BY \"item_id\"";
        try {
            for (int i = 0; i < query.length; i++) {
                PreparedStatement statement = conn.prepareStatement(query[i]);
                ResultSet rs = statement.executeQuery();
                assertTrue (rs.next());
                assertEquals(rs.getString(1), "0000000001");
                assertEquals(rs.getString(2), "T1");
                assertEquals(rs.getString(3), "0000000001");
                assertEquals(rs.getString(4), "S1");
                assertTrue (rs.next());
                assertEquals(rs.getString(1), "0000000002");
                assertEquals(rs.getString(2), "T2");
                assertEquals(rs.getString(3), "0000000001");
                assertEquals(rs.getString(4), "S1");
                assertTrue (rs.next());
                assertEquals(rs.getString(1), "0000000003");
                assertEquals(rs.getString(2), "T3");
                assertEquals(rs.getString(3), "0000000002");
                assertEquals(rs.getString(4), "S2");
                assertTrue (rs.next());
                assertEquals(rs.getString(1), "0000000004");
                assertEquals(rs.getString(2), "T4");
                assertEquals(rs.getString(3), "0000000002");
                assertEquals(rs.getString(4), "S2");
                assertTrue (rs.next());
                assertEquals(rs.getString(1), "0000000005");
                assertEquals(rs.getString(2), "T5");
                assertEquals(rs.getString(3), "0000000005");
                assertEquals(rs.getString(4), "S5");
                assertTrue (rs.next());
                assertEquals(rs.getString(1), "0000000006");
                assertEquals(rs.getString(2), "T6");
                assertEquals(rs.getString(3), "0000000006");
                assertEquals(rs.getString(4), "S6");
                assertTrue (rs.next());
                assertEquals(rs.getString(1), "invalid001");
                assertEquals(rs.getString(2), "INVALID-1");
                assertNull(rs.getString(3));
                assertNull(rs.getString(4));

                assertFalse(rs.next());
                rs.close();
                statement.close();
            }
        } finally {
            conn.close();
        }
    }
    
    @Test
    public void testRightJoin() throws Exception {
        Properties props = PropertiesUtil.deepCopy(TEST_PROPERTIES);
        Connection conn = DriverManager.getConnection(getUrl(), props);
        String tableName1 = getTableName(conn, JOIN_ITEM_TABLE_FULL_NAME);
        String tableName2 = getTableName(conn, JOIN_SUPPLIER_TABLE_FULL_NAME);
        String query = "SELECT /*+ USE_SORT_MERGE_JOIN*/ item.\"item_id\", item.name, supp.\"supplier_id\", supp.name FROM " + tableName2 + " supp RIGHT JOIN " + tableName1 + " item ON item.\"supplier_id\" = supp.\"supplier_id\" ORDER BY \"item_id\"";
        try {
            PreparedStatement statement = conn.prepareStatement(query);
            ResultSet rs = statement.executeQuery();
            assertTrue (rs.next());
            assertEquals(rs.getString(1), "0000000001");
            assertEquals(rs.getString(2), "T1");
            assertEquals(rs.getString(3), "0000000001");
            assertEquals(rs.getString(4), "S1");
            assertTrue (rs.next());
            assertEquals(rs.getString(1), "0000000002");
            assertEquals(rs.getString(2), "T2");
            assertEquals(rs.getString(3), "0000000001");
            assertEquals(rs.getString(4), "S1");
            assertTrue (rs.next());
            assertEquals(rs.getString(1), "0000000003");
            assertEquals(rs.getString(2), "T3");
            assertEquals(rs.getString(3), "0000000002");
            assertEquals(rs.getString(4), "S2");
            assertTrue (rs.next());
            assertEquals(rs.getString(1), "0000000004");
            assertEquals(rs.getString(2), "T4");
            assertEquals(rs.getString(3), "0000000002");
            assertEquals(rs.getString(4), "S2");
            assertTrue (rs.next());
            assertEquals(rs.getString(1), "0000000005");
            assertEquals(rs.getString(2), "T5");
            assertEquals(rs.getString(3), "0000000005");
            assertEquals(rs.getString(4), "S5");
            assertTrue (rs.next());
            assertEquals(rs.getString(1), "0000000006");
            assertEquals(rs.getString(2), "T6");
            assertEquals(rs.getString(3), "0000000006");
            assertEquals(rs.getString(4), "S6");
            assertTrue (rs.next());
            assertEquals(rs.getString(1), "invalid001");
            assertEquals(rs.getString(2), "INVALID-1");
            assertNull(rs.getString(3));
            assertNull(rs.getString(4));

            assertFalse(rs.next());
        } finally {
            conn.close();
        }
    }
    
    @Test
    public void testInnerJoinWithPreFilters() throws Exception {
        Properties props = PropertiesUtil.deepCopy(TEST_PROPERTIES);
        Connection conn = DriverManager.getConnection(getUrl(), props);
        String tableName1 = getTableName(conn, JOIN_ITEM_TABLE_FULL_NAME);
        String tableName2 = getTableName(conn, JOIN_SUPPLIER_TABLE_FULL_NAME);
        String query1 = "SELECT /*+ USE_SORT_MERGE_JOIN*/ item.\"item_id\", item.name, supp.\"supplier_id\", supp.name FROM " + tableName1 + " item INNER JOIN " + tableName2 + " supp ON item.\"supplier_id\" = supp.\"supplier_id\" AND supp.\"supplier_id\" BETWEEN '0000000001' AND '0000000005' ORDER BY \"item_id\"";
        String query2 = "SELECT /*+ USE_SORT_MERGE_JOIN*/ item.\"item_id\", item.name, supp.\"supplier_id\", supp.name FROM " + tableName1 + " item INNER JOIN " + tableName2 + " supp ON item.\"supplier_id\" = supp.\"supplier_id\" AND (supp.\"supplier_id\" = '0000000001' OR supp.\"supplier_id\" = '0000000005') ORDER BY \"item_id\"";
        try {
            PreparedStatement statement = conn.prepareStatement(query1);
            ResultSet rs = statement.executeQuery();
            assertTrue (rs.next());
            assertEquals(rs.getString(1), "0000000001");
            assertEquals(rs.getString(2), "T1");
            assertEquals(rs.getString(3), "0000000001");
            assertEquals(rs.getString(4), "S1");
            assertTrue (rs.next());
            assertEquals(rs.getString(1), "0000000002");
            assertEquals(rs.getString(2), "T2");
            assertEquals(rs.getString(3), "0000000001");
            assertEquals(rs.getString(4), "S1");
            assertTrue (rs.next());
            assertEquals(rs.getString(1), "0000000003");
            assertEquals(rs.getString(2), "T3");
            assertEquals(rs.getString(3), "0000000002");
            assertEquals(rs.getString(4), "S2");
            assertTrue (rs.next());
            assertEquals(rs.getString(1), "0000000004");
            assertEquals(rs.getString(2), "T4");
            assertEquals(rs.getString(3), "0000000002");
            assertEquals(rs.getString(4), "S2");
            assertTrue (rs.next());
            assertEquals(rs.getString(1), "0000000005");
            assertEquals(rs.getString(2), "T5");
            assertEquals(rs.getString(3), "0000000005");
            assertEquals(rs.getString(4), "S5");

            assertFalse(rs.next());
            
            
            statement = conn.prepareStatement(query2);
            rs = statement.executeQuery();
            assertTrue (rs.next());
            assertEquals(rs.getString(1), "0000000001");
            assertEquals(rs.getString(2), "T1");
            assertEquals(rs.getString(3), "0000000001");
            assertEquals(rs.getString(4), "S1");
            assertTrue (rs.next());
            assertEquals(rs.getString(1), "0000000002");
            assertEquals(rs.getString(2), "T2");
            assertEquals(rs.getString(3), "0000000001");
            assertEquals(rs.getString(4), "S1");
            assertTrue (rs.next());
            assertEquals(rs.getString(1), "0000000005");
            assertEquals(rs.getString(2), "T5");
            assertEquals(rs.getString(3), "0000000005");
            assertEquals(rs.getString(4), "S5");

            assertFalse(rs.next());
        } finally {
            conn.close();
        }
    }
    
    @Test
    public void testLeftJoinWithPreFilters() throws Exception {
        Properties props = PropertiesUtil.deepCopy(TEST_PROPERTIES);
        Connection conn = DriverManager.getConnection(getUrl(), props);
        String tableName1 = getTableName(conn, JOIN_ITEM_TABLE_FULL_NAME);
        String tableName2 = getTableName(conn, JOIN_SUPPLIER_TABLE_FULL_NAME);
        String query = "SELECT /*+ USE_SORT_MERGE_JOIN*/ item.\"item_id\", item.name, supp.\"supplier_id\", supp.name FROM " + tableName1 + " item LEFT JOIN " + tableName2 + " supp ON item.\"supplier_id\" = supp.\"supplier_id\" AND (supp.\"supplier_id\" = '0000000001' OR supp.\"supplier_id\" = '0000000005') ORDER BY \"item_id\"";
        try {
            PreparedStatement statement = conn.prepareStatement(query);
            ResultSet rs = statement.executeQuery();
            assertTrue (rs.next());
            assertEquals(rs.getString(1), "0000000001");
            assertEquals(rs.getString(2), "T1");
            assertEquals(rs.getString(3), "0000000001");
            assertEquals(rs.getString(4), "S1");
            assertTrue (rs.next());
            assertEquals(rs.getString(1), "0000000002");
            assertEquals(rs.getString(2), "T2");
            assertEquals(rs.getString(3), "0000000001");
            assertEquals(rs.getString(4), "S1");
            assertTrue (rs.next());
            assertEquals(rs.getString(1), "0000000003");
            assertEquals(rs.getString(2), "T3");
            assertNull(rs.getString(3));
            assertNull(rs.getString(4));
            assertTrue (rs.next());
            assertEquals(rs.getString(1), "0000000004");
            assertEquals(rs.getString(2), "T4");
            assertNull(rs.getString(3));
            assertNull(rs.getString(4));
            assertTrue (rs.next());
            assertEquals(rs.getString(1), "0000000005");
            assertEquals(rs.getString(2), "T5");
            assertEquals(rs.getString(3), "0000000005");
            assertEquals(rs.getString(4), "S5");
            assertTrue (rs.next());
            assertEquals(rs.getString(1), "0000000006");
            assertEquals(rs.getString(2), "T6");
            assertNull(rs.getString(3));
            assertNull(rs.getString(4));
            assertTrue (rs.next());
            assertEquals(rs.getString(1), "invalid001");
            assertEquals(rs.getString(2), "INVALID-1");
            assertNull(rs.getString(3));
            assertNull(rs.getString(4));

            assertFalse(rs.next());
        } finally {
            conn.close();
        }
    }
    
    @Test
    public void testJoinWithPostFilters() throws Exception {
        Properties props = PropertiesUtil.deepCopy(TEST_PROPERTIES);
        Connection conn = DriverManager.getConnection(getUrl(), props);
        String tableName1 = getTableName(conn, JOIN_ITEM_TABLE_FULL_NAME);
        String tableName2 = getTableName(conn, JOIN_SUPPLIER_TABLE_FULL_NAME);
        String query1 = "SELECT /*+ USE_SORT_MERGE_JOIN*/ item.\"item_id\", item.name, supp.\"supplier_id\", supp.name FROM " + tableName2 + " supp RIGHT JOIN " + tableName1 + " item ON item.\"supplier_id\" = supp.\"supplier_id\" WHERE supp.\"supplier_id\" BETWEEN '0000000001' AND '0000000005' ORDER BY \"item_id\"";
        String query2 = "SELECT /*+ USE_SORT_MERGE_JOIN*/ item.\"item_id\", item.name, supp.\"supplier_id\", supp.name FROM " + tableName1 + " item LEFT JOIN " + tableName2 + " supp ON item.\"supplier_id\" = supp.\"supplier_id\" WHERE supp.\"supplier_id\" = '0000000001' OR supp.\"supplier_id\" = '0000000005' ORDER BY \"item_id\"";
        try {
            PreparedStatement statement = conn.prepareStatement(query1);
            ResultSet rs = statement.executeQuery();
            assertTrue (rs.next());
            assertEquals(rs.getString(1), "0000000001");
            assertEquals(rs.getString(2), "T1");
            assertEquals(rs.getString(3), "0000000001");
            assertEquals(rs.getString(4), "S1");
            assertTrue (rs.next());
            assertEquals(rs.getString(1), "0000000002");
            assertEquals(rs.getString(2), "T2");
            assertEquals(rs.getString(3), "0000000001");
            assertEquals(rs.getString(4), "S1");
            assertTrue (rs.next());
            assertEquals(rs.getString(1), "0000000003");
            assertEquals(rs.getString(2), "T3");
            assertEquals(rs.getString(3), "0000000002");
            assertEquals(rs.getString(4), "S2");
            assertTrue (rs.next());
            assertEquals(rs.getString(1), "0000000004");
            assertEquals(rs.getString(2), "T4");
            assertEquals(rs.getString(3), "0000000002");
            assertEquals(rs.getString(4), "S2");
            assertTrue (rs.next());
            assertEquals(rs.getString(1), "0000000005");
            assertEquals(rs.getString(2), "T5");
            assertEquals(rs.getString(3), "0000000005");
            assertEquals(rs.getString(4), "S5");

            assertFalse(rs.next());
            
            
            statement = conn.prepareStatement(query2);
            rs = statement.executeQuery();
            assertTrue (rs.next());
            assertEquals(rs.getString(1), "0000000001");
            assertEquals(rs.getString(2), "T1");
            assertEquals(rs.getString(3), "0000000001");
            assertEquals(rs.getString(4), "S1");
            assertTrue (rs.next());
            assertEquals(rs.getString(1), "0000000002");
            assertEquals(rs.getString(2), "T2");
            assertEquals(rs.getString(3), "0000000001");
            assertEquals(rs.getString(4), "S1");
            assertTrue (rs.next());
            assertEquals(rs.getString(1), "0000000005");
            assertEquals(rs.getString(2), "T5");
            assertEquals(rs.getString(3), "0000000005");
            assertEquals(rs.getString(4), "S5");

            assertFalse(rs.next());
        } finally {
            conn.close();
        }
    }
    
    @Test
    public void testStarJoin() throws Exception {
        Properties props = PropertiesUtil.deepCopy(TEST_PROPERTIES);
        Connection conn = DriverManager.getConnection(getUrl(), props);
        String tableName1 = getTableName(conn, JOIN_ITEM_TABLE_FULL_NAME);
        String tableName3 = getTableName(conn, JOIN_CUSTOMER_TABLE_FULL_NAME);
        String tableName4 = getTableName(conn, JOIN_ORDER_TABLE_FULL_NAME);
        String[] query = new String[5];
<<<<<<< HEAD
        query[0] = "SELECT /*+ USE_SORT_MERGE_JOIN*/ \"order_id\", c.name, i.name iname, quantity, o.\"DATE\" FROM " + tableName4 + " o JOIN " 
            + tableName3 + " c ON o.\"customer_id\" = c.\"customer_id\" JOIN " 
            + tableName1 + " i ON o.\"item_id\" = i.\"item_id\" ORDER BY \"order_id\"";
        query[1] = "SELECT /*+ USE_SORT_MERGE_JOIN*/ \"order_id\", c.name, i.name iname, quantity, o.\"DATE\" FROM " + tableName4 + " o, " 
                + tableName3 + " c, " 
                + tableName1 + " i WHERE o.\"item_id\" = i.\"item_id\" AND o.\"customer_id\" = c.\"customer_id\" ORDER BY \"order_id\"";
        query[2] = "SELECT /*+ USE_SORT_MERGE_JOIN*/ \"order_id\", c.name, i.name iname, quantity, o.\"DATE\" FROM " + tableName4 + " o JOIN " 
                + tableName3 + " c ON o.\"customer_id\" = c.\"customer_id\" JOIN " 
                + tableName1 + " i ON o.\"item_id\" = i.\"item_id\" ORDER BY \"order_id\"";
        query[3] = "SELECT /*+ USE_SORT_MERGE_JOIN*/ \"order_id\", c.name, i.name iname, quantity, o.\"DATE\" FROM (" + tableName4 + " o, " 
                + tableName3 + " c), " 
                + tableName1 + " i WHERE o.\"item_id\" = i.\"item_id\" AND o.\"customer_id\" = c.\"customer_id\" ORDER BY \"order_id\"";
        query[4] = "SELECT /*+ USE_SORT_MERGE_JOIN*/ \"order_id\", c.name, i.name iname, quantity, o.\"DATE\" FROM " + tableName4 + " o, (" 
=======
        query[0] = "SELECT /*+ USE_SORT_MERGE_JOIN*/ \"order_id\", c.name, i.name iname, quantity, o.\"DATE\" FROM " + tableName4 + " o JOIN "
            + tableName3 + " c ON o.\"customer_id\" = c.\"customer_id\" JOIN " 
            + tableName1 + " i ON o.\"item_id\" = i.\"item_id\" ORDER BY \"order_id\"";
        query[1] = "SELECT /*+ USE_SORT_MERGE_JOIN*/ \"order_id\", c.name, i.name iname, quantity, o.\"DATE\" FROM " + tableName4 + " o, "
                + tableName3 + " c, " 
                + tableName1 + " i WHERE o.\"item_id\" = i.\"item_id\" AND o.\"customer_id\" = c.\"customer_id\" ORDER BY \"order_id\"";
        query[2] = "SELECT /*+ USE_SORT_MERGE_JOIN*/ \"order_id\", c.name, i.name iname, quantity, o.\"DATE\" FROM " + tableName4 + " o JOIN "
                + tableName3 + " c ON o.\"customer_id\" = c.\"customer_id\" JOIN " 
                + tableName1 + " i ON o.\"item_id\" = i.\"item_id\" ORDER BY \"order_id\"";
        query[3] = "SELECT /*+ USE_SORT_MERGE_JOIN*/ \"order_id\", c.name, i.name iname, quantity, o.\"DATE\" FROM (" + tableName4 + " o, "
                + tableName3 + " c), " 
                + tableName1 + " i WHERE o.\"item_id\" = i.\"item_id\" AND o.\"customer_id\" = c.\"customer_id\" ORDER BY \"order_id\"";
        query[4] = "SELECT /*+ USE_SORT_MERGE_JOIN*/ \"order_id\", c.name, i.name iname, quantity, o.\"DATE\" FROM " + tableName4 + " o, ("
>>>>>>> 13ae3f38
                + tableName3 + " c, " 
                + tableName1 + " i) WHERE o.\"item_id\" = i.\"item_id\" AND o.\"customer_id\" = c.\"customer_id\" ORDER BY \"order_id\"";
        try {
            for (int i = 0; i < query.length; i++) {
                PreparedStatement statement = conn.prepareStatement(query[i]);
                ResultSet rs = statement.executeQuery();
                assertTrue (rs.next());
                assertEquals(rs.getString(1), "000000000000001");
                assertEquals(rs.getString("\"order_id\""), "000000000000001");
                assertEquals(rs.getString(2), "C4");
                assertEquals(rs.getString("C.name"), "C4");
                assertEquals(rs.getString(3), "T1");
                assertEquals(rs.getString("iName"), "T1");
                assertEquals(rs.getInt(4), 1000);
                assertEquals(rs.getInt("Quantity"), 1000);
                assertNotNull(rs.getDate(5));
                assertTrue (rs.next());
                assertEquals(rs.getString(1), "000000000000002");
                assertEquals(rs.getString(2), "C3");
                assertEquals(rs.getString(3), "T6");
                assertEquals(rs.getInt(4), 2000);
                assertNotNull(rs.getDate(5));
                assertTrue (rs.next());
                assertEquals(rs.getString(1), "000000000000003");
                assertEquals(rs.getString(2), "C2");
                assertEquals(rs.getString(3), "T2");
                assertEquals(rs.getInt(4), 3000);
                assertNotNull(rs.getDate(5));
                assertTrue (rs.next());
                assertEquals(rs.getString(1), "000000000000004");
                assertEquals(rs.getString(2), "C4");
                assertEquals(rs.getString(3), "T6");
                assertEquals(rs.getInt(4), 4000);
                assertNotNull(rs.getDate(5));
                assertTrue (rs.next());
                assertEquals(rs.getString(1), "000000000000005");
                assertEquals(rs.getString(2), "C5");
                assertEquals(rs.getString(3), "T3");
                assertEquals(rs.getInt(4), 5000);
                assertNotNull(rs.getDate(5));

                assertFalse(rs.next());
            }
        } finally {
            conn.close();
        }
    }
    
    @Test
    public void testLeftJoinWithAggregation() throws Exception {
        Properties props = PropertiesUtil.deepCopy(TEST_PROPERTIES);
        Connection conn = DriverManager.getConnection(getUrl(), props);
        String tableName1 = getTableName(conn, JOIN_ITEM_TABLE_FULL_NAME);
        String tableName4 = getTableName(conn, JOIN_ORDER_TABLE_FULL_NAME);
        String query1 = "SELECT /*+ USE_SORT_MERGE_JOIN*/ i.name, sum(quantity) FROM " + tableName4 + " o LEFT JOIN " 
            + tableName1 + " i ON o.\"item_id\" = i.\"item_id\" GROUP BY i.name ORDER BY i.name";
        String query2 = "SELECT /*+ USE_SORT_MERGE_JOIN*/ i.\"item_id\" iid, sum(quantity) q FROM " + tableName4 + " o LEFT JOIN " 
                + tableName1 + " i ON o.\"item_id\" = i.\"item_id\" GROUP BY i.\"item_id\" ORDER BY q DESC";
        String query3 = "SELECT /*+ USE_SORT_MERGE_JOIN*/ i.\"item_id\" iid, sum(quantity) q FROM " + tableName1 + " i LEFT JOIN " 
                + tableName4 + " o ON o.\"item_id\" = i.\"item_id\" GROUP BY i.\"item_id\" ORDER BY q DESC NULLS LAST, iid";
        try {
            PreparedStatement statement = conn.prepareStatement(query1);
            ResultSet rs = statement.executeQuery();
            assertTrue (rs.next());
            assertEquals(rs.getString(1), "T1");
            assertEquals(rs.getInt(2), 1000);
            assertTrue (rs.next());
            assertEquals(rs.getString(1), "T2");
            assertEquals(rs.getInt(2), 3000);
            assertTrue (rs.next());
            assertEquals(rs.getString(1), "T3");
            assertEquals(rs.getInt(2), 5000);
            assertTrue (rs.next());
            assertEquals(rs.getString(1), "T6");
            assertEquals(rs.getInt(2), 6000);

            assertFalse(rs.next());
            
            statement = conn.prepareStatement(query2);
            rs = statement.executeQuery();
            assertTrue (rs.next());
            assertEquals(rs.getString("iid"), "0000000006");
            assertEquals(rs.getInt("q"), 6000);
            assertTrue (rs.next());
            assertEquals(rs.getString("iid"), "0000000003");
            assertEquals(rs.getInt("q"), 5000);
            assertTrue (rs.next());
            assertEquals(rs.getString("iid"), "0000000002");
            assertEquals(rs.getInt("q"), 3000);
            assertTrue (rs.next());
            assertEquals(rs.getString("iid"), "0000000001");
            assertEquals(rs.getInt("q"), 1000);

            assertFalse(rs.next());
            
            statement = conn.prepareStatement(query3);
            rs = statement.executeQuery();
            assertTrue (rs.next());
            assertEquals(rs.getString("iid"), "0000000006");
            assertEquals(rs.getInt("q"), 6000);
            assertTrue (rs.next());
            assertEquals(rs.getString("iid"), "0000000003");
            assertEquals(rs.getInt("q"), 5000);
            assertTrue (rs.next());
            assertEquals(rs.getString("iid"), "0000000002");
            assertEquals(rs.getInt("q"), 3000);
            assertTrue (rs.next());
            assertEquals(rs.getString("iid"), "0000000001");
            assertEquals(rs.getInt("q"), 1000);
            assertTrue (rs.next());
            assertEquals(rs.getString("iid"), "0000000004");
            assertEquals(rs.getInt("q"), 0);
            assertTrue (rs.next());
            assertEquals(rs.getString("iid"), "0000000005");
            assertEquals(rs.getInt("q"), 0);
            assertTrue (rs.next());
            assertEquals(rs.getString("iid"), "invalid001");
            assertEquals(rs.getInt("q"), 0);

            assertFalse(rs.next());
        } finally {
            conn.close();
        }
    }
    
    @Test
    public void testRightJoinWithAggregation() throws Exception {
        Properties props = PropertiesUtil.deepCopy(TEST_PROPERTIES);
        Connection conn = DriverManager.getConnection(getUrl(), props);
        String tableName1 = getTableName(conn, JOIN_ITEM_TABLE_FULL_NAME);
        String tableName4 = getTableName(conn, JOIN_ORDER_TABLE_FULL_NAME);
        String query1 = "SELECT /*+ USE_SORT_MERGE_JOIN*/ i.name, sum(quantity) FROM " + tableName4 + " o RIGHT JOIN " 
            + tableName1 + " i ON o.\"item_id\" = i.\"item_id\" GROUP BY i.name ORDER BY i.name";
        String query2 = "SELECT /*+ USE_SORT_MERGE_JOIN*/ i.\"item_id\" iid, sum(quantity) q FROM " + tableName4 + " o RIGHT JOIN " 
            + tableName1 + " i ON o.\"item_id\" = i.\"item_id\" GROUP BY i.\"item_id\" ORDER BY q DESC NULLS LAST, iid";
        try {
            PreparedStatement statement = conn.prepareStatement(query1);
            ResultSet rs = statement.executeQuery();
            assertTrue (rs.next());
            assertEquals(rs.getString(1), "INVALID-1");
            assertEquals(rs.getInt(2), 0);
            assertTrue (rs.next());
            assertEquals(rs.getString(1), "T1");
            assertEquals(rs.getInt(2), 1000);
            assertTrue (rs.next());
            assertEquals(rs.getString(1), "T2");
            assertEquals(rs.getInt(2), 3000);
            assertTrue (rs.next());
            assertEquals(rs.getString(1), "T3");
            assertEquals(rs.getInt(2), 5000);
            assertTrue (rs.next());
            assertEquals(rs.getString(1), "T4");
            assertEquals(rs.getInt(2), 0);
            assertTrue (rs.next());
            assertEquals(rs.getString(1), "T5");
            assertEquals(rs.getInt(2), 0);
            assertTrue (rs.next());
            assertEquals(rs.getString(1), "T6");
            assertEquals(rs.getInt(2), 6000);

            assertFalse(rs.next());
            
            statement = conn.prepareStatement(query2);
            rs = statement.executeQuery();
            assertTrue (rs.next());
            assertEquals(rs.getString("iid"), "0000000006");
            assertEquals(rs.getInt("q"), 6000);
            assertTrue (rs.next());
            assertEquals(rs.getString("iid"), "0000000003");
            assertEquals(rs.getInt("q"), 5000);
            assertTrue (rs.next());
            assertEquals(rs.getString("iid"), "0000000002");
            assertEquals(rs.getInt("q"), 3000);
            assertTrue (rs.next());
            assertEquals(rs.getString("iid"), "0000000001");
            assertEquals(rs.getInt("q"), 1000);
            assertTrue (rs.next());
            assertEquals(rs.getString("iid"), "0000000004");
            assertEquals(rs.getInt("q"), 0);
            assertTrue (rs.next());
            assertEquals(rs.getString("iid"), "0000000005");
            assertEquals(rs.getInt("q"), 0);
            assertTrue (rs.next());
            assertEquals(rs.getString("iid"), "invalid001");
            assertEquals(rs.getInt("q"), 0);

            assertFalse(rs.next());
        } finally {
            conn.close();
        }
    }
    
    @Test
    public void testLeftRightJoin() throws Exception {
        Properties props = PropertiesUtil.deepCopy(TEST_PROPERTIES);
        Connection conn = DriverManager.getConnection(getUrl(), props);
        String tableName1 = getTableName(conn, JOIN_ITEM_TABLE_FULL_NAME);
        String tableName2 = getTableName(conn, JOIN_SUPPLIER_TABLE_FULL_NAME);
        String tableName4 = getTableName(conn, JOIN_ORDER_TABLE_FULL_NAME);
<<<<<<< HEAD
        String query1 = "SELECT /*+ USE_SORT_MERGE_JOIN*/ \"order_id\", i.name, s.name, quantity, \"DATE\" FROM " + tableName4 + " o LEFT JOIN " 
                + tableName1 + " i ON o.\"item_id\" = i.\"item_id\" RIGHT JOIN "
                + tableName2 + " s ON i.\"supplier_id\" = s.\"supplier_id\" ORDER BY \"order_id\", s.\"supplier_id\" DESC";
        String query2 = "SELECT /*+ USE_SORT_MERGE_JOIN*/ \"order_id\", i.name, s.name, quantity, \"DATE\" FROM " + tableName4 + " o LEFT JOIN " 
=======
        String query1 = "SELECT /*+ USE_SORT_MERGE_JOIN*/ \"order_id\", i.name, s.name, quantity, \"DATE\" FROM " + tableName4 + " o LEFT JOIN "
                + tableName1 + " i ON o.\"item_id\" = i.\"item_id\" RIGHT JOIN "
                + tableName2 + " s ON i.\"supplier_id\" = s.\"supplier_id\" ORDER BY \"order_id\", s.\"supplier_id\" DESC";
        String query2 = "SELECT /*+ USE_SORT_MERGE_JOIN*/ \"order_id\", i.name, s.name, quantity, \"DATE\" FROM " + tableName4 + " o LEFT JOIN "
>>>>>>> 13ae3f38
                + "(" + tableName1 + " i RIGHT JOIN " + tableName2 + " s ON i.\"supplier_id\" = s.\"supplier_id\")" 
                + " ON o.\"item_id\" = i.\"item_id\" ORDER BY \"order_id\", s.\"supplier_id\" DESC";
        try {
            PreparedStatement statement = conn.prepareStatement(query1);
            ResultSet rs = statement.executeQuery();
            assertTrue (rs.next());
            assertNull(rs.getString(1));
            assertNull(rs.getString(2));
            assertEquals(rs.getString(3), "S5");
            assertEquals(rs.getInt(4), 0);
            assertNull(rs.getDate(5));
            assertTrue (rs.next());
            assertNull(rs.getString(1));
            assertNull(rs.getString(2));
            assertEquals(rs.getString(3), "S4");
            assertEquals(rs.getInt(4), 0);
            assertNull(rs.getDate(5));
            assertTrue (rs.next());
            assertNull(rs.getString(1));
            assertNull(rs.getString(2));
            assertEquals(rs.getString(3), "S3");
            assertEquals(rs.getInt(4), 0);
            assertNull(rs.getDate(5));
            assertTrue (rs.next());
            assertEquals(rs.getString(1), "000000000000001");
            assertEquals(rs.getString(2), "T1");
            assertEquals(rs.getString(3), "S1");
            assertEquals(rs.getInt(4), 1000);
            assertNotNull(rs.getDate(5));
            assertTrue (rs.next());
            assertEquals(rs.getString(1), "000000000000002");
            assertEquals(rs.getString(2), "T6");
            assertEquals(rs.getString(3), "S6");
            assertEquals(rs.getInt(4), 2000);
            assertNotNull(rs.getDate(5));
            assertTrue (rs.next());
            assertEquals(rs.getString(1), "000000000000003");
            assertEquals(rs.getString(2), "T2");
            assertEquals(rs.getString(3), "S1");
            assertEquals(rs.getInt(4), 3000);
            assertNotNull(rs.getDate(5));
            assertTrue (rs.next());
            assertEquals(rs.getString(1), "000000000000004");
            assertEquals(rs.getString(2), "T6");
            assertEquals(rs.getString(3), "S6");
            assertEquals(rs.getInt(4), 4000);
            assertNotNull(rs.getDate(5));
            assertTrue (rs.next());
            assertEquals(rs.getString(1), "000000000000005");
            assertEquals(rs.getString(2), "T3");
            assertEquals(rs.getString(3), "S2");
            assertEquals(rs.getInt(4), 5000);
            assertNotNull(rs.getDate(5));

            assertFalse(rs.next());
            
            statement = conn.prepareStatement(query2);
            rs = statement.executeQuery();
            assertTrue (rs.next());
            assertEquals(rs.getString(1), "000000000000001");
            assertEquals(rs.getString(2), "T1");
            assertEquals(rs.getString(3), "S1");
            assertEquals(rs.getInt(4), 1000);
            assertNotNull(rs.getDate(5));
            assertTrue (rs.next());
            assertEquals(rs.getString(1), "000000000000002");
            assertEquals(rs.getString(2), "T6");
            assertEquals(rs.getString(3), "S6");
            assertEquals(rs.getInt(4), 2000);
            assertNotNull(rs.getDate(5));
            assertTrue (rs.next());
            assertEquals(rs.getString(1), "000000000000003");
            assertEquals(rs.getString(2), "T2");
            assertEquals(rs.getString(3), "S1");
            assertEquals(rs.getInt(4), 3000);
            assertNotNull(rs.getDate(5));
            assertTrue (rs.next());
            assertEquals(rs.getString(1), "000000000000004");
            assertEquals(rs.getString(2), "T6");
            assertEquals(rs.getString(3), "S6");
            assertEquals(rs.getInt(4), 4000);
            assertNotNull(rs.getDate(5));
            assertTrue (rs.next());
            assertEquals(rs.getString(1), "000000000000005");
            assertEquals(rs.getString(2), "T3");
            assertEquals(rs.getString(3), "S2");
            assertEquals(rs.getInt(4), 5000);
            assertNotNull(rs.getDate(5));

            assertFalse(rs.next());
        } finally {
            conn.close();
        }
    }
    
    @Test
    public void testRightLeftJoin() throws Exception {
        Properties props = PropertiesUtil.deepCopy(TEST_PROPERTIES);
        Connection conn = DriverManager.getConnection(getUrl(), props);
        String tableName1 = getTableName(conn, JOIN_ITEM_TABLE_FULL_NAME);
        String tableName2 = getTableName(conn, JOIN_SUPPLIER_TABLE_FULL_NAME);
        String tableName4 = getTableName(conn, JOIN_ORDER_TABLE_FULL_NAME);
<<<<<<< HEAD
        String query1 = "SELECT \"order_id\", i.name, s.name, quantity, \"DATE\" FROM " + tableName1 + " i RIGHT JOIN " 
                + tableName4 + " o ON o.\"item_id\" = i.\"item_id\" LEFT JOIN "
                + tableName2 + " s ON i.\"supplier_id\" = s.\"supplier_id\" ORDER BY \"order_id\"";
        String query2 = "SELECT \"order_id\", i.name, s.name, quantity, \"DATE\" FROM " + tableName4 + " o RIGHT JOIN " 
=======
        String query1 = "SELECT \"order_id\", i.name, s.name, quantity, \"DATE\" FROM " + tableName1 + " i RIGHT JOIN "
                + tableName4 + " o ON o.\"item_id\" = i.\"item_id\" LEFT JOIN "
                + tableName2 + " s ON i.\"supplier_id\" = s.\"supplier_id\" ORDER BY \"order_id\"";
        String query2 = "SELECT \"order_id\", i.name, s.name, quantity, \"DATE\" FROM " + tableName4 + " o RIGHT JOIN "
>>>>>>> 13ae3f38
                + "(" + tableName1 + " i LEFT JOIN " + tableName2 + " s ON i.\"supplier_id\" = s.\"supplier_id\")" 
                + " ON o.\"item_id\" = i.\"item_id\" ORDER BY \"order_id\", s.\"supplier_id\" DESC";
        try {
            PreparedStatement statement = conn.prepareStatement(query1);
            ResultSet rs = statement.executeQuery();
            assertTrue (rs.next());
            assertEquals(rs.getString(1), "000000000000001");
            assertEquals(rs.getString(2), "T1");
            assertEquals(rs.getString(3), "S1");
            assertEquals(rs.getInt(4), 1000);
            assertNotNull(rs.getDate(5));
            assertTrue (rs.next());
            assertEquals(rs.getString(1), "000000000000002");
            assertEquals(rs.getString(2), "T6");
            assertEquals(rs.getString(3), "S6");
            assertEquals(rs.getInt(4), 2000);
            assertNotNull(rs.getDate(5));
            assertTrue (rs.next());
            assertEquals(rs.getString(1), "000000000000003");
            assertEquals(rs.getString(2), "T2");
            assertEquals(rs.getString(3), "S1");
            assertEquals(rs.getInt(4), 3000);
            assertNotNull(rs.getDate(5));
            assertTrue (rs.next());
            assertEquals(rs.getString(1), "000000000000004");
            assertEquals(rs.getString(2), "T6");
            assertEquals(rs.getString(3), "S6");
            assertEquals(rs.getInt(4), 4000);
            assertNotNull(rs.getDate(5));
            assertTrue (rs.next());
            assertEquals(rs.getString(1), "000000000000005");
            assertEquals(rs.getString(2), "T3");
            assertEquals(rs.getString(3), "S2");
            assertEquals(rs.getInt(4), 5000);
            assertNotNull(rs.getDate(5));

            assertFalse(rs.next());
            
            statement = conn.prepareStatement(query2);
            rs = statement.executeQuery();
            assertTrue (rs.next());
            assertNull(rs.getString(1));
            assertEquals(rs.getString(2), "INVALID-1");
            assertNull(rs.getString(3));
            assertEquals(rs.getInt(4), 0);
            assertNull(rs.getDate(5));
            assertTrue (rs.next());
            assertNull(rs.getString(1));
            assertEquals(rs.getString(2), "T5");
            assertEquals(rs.getString(3), "S5");
            assertEquals(rs.getInt(4), 0);
            assertNull(rs.getDate(5));
            assertTrue (rs.next());
            assertNull(rs.getString(1));
            assertEquals(rs.getString(2), "T4");
            assertEquals(rs.getString(3), "S2");
            assertEquals(rs.getInt(4), 0);
            assertNull(rs.getDate(5));
            assertTrue (rs.next());
            assertEquals(rs.getString(1), "000000000000001");
            assertEquals(rs.getString(2), "T1");
            assertEquals(rs.getString(3), "S1");
            assertEquals(rs.getInt(4), 1000);
            assertNotNull(rs.getDate(5));
            assertTrue (rs.next());
            assertEquals(rs.getString(1), "000000000000002");
            assertEquals(rs.getString(2), "T6");
            assertEquals(rs.getString(3), "S6");
            assertEquals(rs.getInt(4), 2000);
            assertNotNull(rs.getDate(5));
            assertTrue (rs.next());
            assertEquals(rs.getString(1), "000000000000003");
            assertEquals(rs.getString(2), "T2");
            assertEquals(rs.getString(3), "S1");
            assertEquals(rs.getInt(4), 3000);
            assertNotNull(rs.getDate(5));
            assertTrue (rs.next());
            assertEquals(rs.getString(1), "000000000000004");
            assertEquals(rs.getString(2), "T6");
            assertEquals(rs.getString(3), "S6");
            assertEquals(rs.getInt(4), 4000);
            assertNotNull(rs.getDate(5));
            assertTrue (rs.next());
            assertEquals(rs.getString(1), "000000000000005");
            assertEquals(rs.getString(2), "T3");
            assertEquals(rs.getString(3), "S2");
            assertEquals(rs.getInt(4), 5000);
            assertNotNull(rs.getDate(5));

            assertFalse(rs.next());
        } finally {
            conn.close();
        }
    }
    
    @Test
    public void testMultiLeftJoin() throws Exception {
        Properties props = PropertiesUtil.deepCopy(TEST_PROPERTIES);
        Connection conn = DriverManager.getConnection(getUrl(), props);
        String tableName1 = getTableName(conn, JOIN_ITEM_TABLE_FULL_NAME);
        String tableName2 = getTableName(conn, JOIN_SUPPLIER_TABLE_FULL_NAME);
        String tableName4 = getTableName(conn, JOIN_ORDER_TABLE_FULL_NAME);
        String[] queries = {
<<<<<<< HEAD
                "SELECT /*+ USE_SORT_MERGE_JOIN*/ \"order_id\", i.name, s.name, quantity, \"DATE\" FROM " + tableName4 + " o LEFT JOIN " 
                        + tableName1 + " i ON o.\"item_id\" = i.\"item_id\" LEFT JOIN "
                        + tableName2 + " s ON i.\"supplier_id\" = s.\"supplier_id\" ORDER BY \"order_id\"",
                "SELECT /*+ USE_SORT_MERGE_JOIN*/ \"order_id\", i.name, s.name, quantity, \"DATE\" FROM " + tableName4 + " o LEFT JOIN " 
=======
                "SELECT /*+ USE_SORT_MERGE_JOIN*/ \"order_id\", i.name, s.name, quantity, \"DATE\" FROM " + tableName4 + " o LEFT JOIN "
                        + tableName1 + " i ON o.\"item_id\" = i.\"item_id\" LEFT JOIN "
                        + tableName2 + " s ON i.\"supplier_id\" = s.\"supplier_id\" ORDER BY \"order_id\"",
                "SELECT /*+ USE_SORT_MERGE_JOIN*/ \"order_id\", i.name, s.name, quantity, \"DATE\" FROM " + tableName4 + " o LEFT JOIN "
>>>>>>> 13ae3f38
                        + "(" + tableName1 + " i LEFT JOIN " + tableName2 + " s ON i.\"supplier_id\" = s.\"supplier_id\") " 
                        + "ON o.\"item_id\" = i.\"item_id\" ORDER BY \"order_id\""};
        try {
            for (String query : queries) {
                PreparedStatement statement = conn.prepareStatement(query);
                ResultSet rs = statement.executeQuery();
                assertTrue (rs.next());
                assertEquals(rs.getString(1), "000000000000001");
                assertEquals(rs.getString(2), "T1");
                assertEquals(rs.getString(3), "S1");
                assertEquals(rs.getInt(4), 1000);
                assertNotNull(rs.getDate(5));
                assertTrue (rs.next());
                assertEquals(rs.getString(1), "000000000000002");
                assertEquals(rs.getString(2), "T6");
                assertEquals(rs.getString(3), "S6");
                assertEquals(rs.getInt(4), 2000);
                assertNotNull(rs.getDate(5));
                assertTrue (rs.next());
                assertEquals(rs.getString(1), "000000000000003");
                assertEquals(rs.getString(2), "T2");
                assertEquals(rs.getString(3), "S1");
                assertEquals(rs.getInt(4), 3000);
                assertNotNull(rs.getDate(5));
                assertTrue (rs.next());
                assertEquals(rs.getString(1), "000000000000004");
                assertEquals(rs.getString(2), "T6");
                assertEquals(rs.getString(3), "S6");
                assertEquals(rs.getInt(4), 4000);
                assertNotNull(rs.getDate(5));
                assertTrue (rs.next());
                assertEquals(rs.getString(1), "000000000000005");
                assertEquals(rs.getString(2), "T3");
                assertEquals(rs.getString(3), "S2");
                assertEquals(rs.getInt(4), 5000);
                assertNotNull(rs.getDate(5));

                assertFalse(rs.next());
            }
        } finally {
            conn.close();
        }
    }
    
    @Test
    public void testMultiRightJoin() throws Exception {
        Properties props = PropertiesUtil.deepCopy(TEST_PROPERTIES);
        Connection conn = DriverManager.getConnection(getUrl(), props);
        String tableName1 = getTableName(conn, JOIN_ITEM_TABLE_FULL_NAME);
        String tableName2 = getTableName(conn, JOIN_SUPPLIER_TABLE_FULL_NAME);
        String tableName4 = getTableName(conn, JOIN_ORDER_TABLE_FULL_NAME);
<<<<<<< HEAD
        String query = "SELECT /*+ USE_SORT_MERGE_JOIN*/ \"order_id\", i.name, s.name, quantity, \"DATE\" FROM " + tableName4 + " o RIGHT JOIN " 
=======
        String query = "SELECT /*+ USE_SORT_MERGE_JOIN*/ \"order_id\", i.name, s.name, quantity, \"DATE\" FROM " + tableName4 + " o RIGHT JOIN "
>>>>>>> 13ae3f38
            + tableName1 + " i ON o.\"item_id\" = i.\"item_id\" RIGHT JOIN "
            + tableName2 + " s ON i.\"supplier_id\" = s.\"supplier_id\" ORDER BY \"order_id\", s.\"supplier_id\" DESC";
        try {
            PreparedStatement statement = conn.prepareStatement(query);
            ResultSet rs = statement.executeQuery();
            assertTrue (rs.next());
            assertNull(rs.getString(1));
            assertEquals(rs.getString(2), "T5");
            assertEquals(rs.getString(3), "S5");
            assertEquals(rs.getInt(4), 0);
            assertNull(rs.getDate(5));
            assertTrue (rs.next());
            assertNull(rs.getString(1));
            assertNull(rs.getString(2));
            assertEquals(rs.getString(3), "S4");
            assertEquals(rs.getInt(4), 0);
            assertNull(rs.getDate(5));
            assertTrue (rs.next());
            assertNull(rs.getString(1));
            assertNull(rs.getString(2));
            assertEquals(rs.getString(3), "S3");
            assertEquals(rs.getInt(4), 0);
            assertNull(rs.getDate(5));
            assertTrue (rs.next());
            assertNull(rs.getString(1));
            assertEquals(rs.getString(2), "T4");
            assertEquals(rs.getString(3), "S2");
            assertEquals(rs.getInt(4), 0);
            assertNull(rs.getDate(5));
            assertTrue (rs.next());
            assertEquals(rs.getString(1), "000000000000001");
            assertEquals(rs.getString(2), "T1");
            assertEquals(rs.getString(3), "S1");
            assertEquals(rs.getInt(4), 1000);
            assertNotNull(rs.getDate(5));
            assertTrue (rs.next());
            assertEquals(rs.getString(1), "000000000000002");
            assertEquals(rs.getString(2), "T6");
            assertEquals(rs.getString(3), "S6");
            assertEquals(rs.getInt(4), 2000);
            assertNotNull(rs.getDate(5));
            assertTrue (rs.next());
            assertEquals(rs.getString(1), "000000000000003");
            assertEquals(rs.getString(2), "T2");
            assertEquals(rs.getString(3), "S1");
            assertEquals(rs.getInt(4), 3000);
            assertNotNull(rs.getDate(5));
            assertTrue (rs.next());
            assertEquals(rs.getString(1), "000000000000004");
            assertEquals(rs.getString(2), "T6");
            assertEquals(rs.getString(3), "S6");
            assertEquals(rs.getInt(4), 4000);
            assertNotNull(rs.getDate(5));
            assertTrue (rs.next());
            assertEquals(rs.getString(1), "000000000000005");
            assertEquals(rs.getString(2), "T3");
            assertEquals(rs.getString(3), "S2");
            assertEquals(rs.getInt(4), 5000);
            assertNotNull(rs.getDate(5));

            assertFalse(rs.next());
        } finally {
            conn.close();
        }
    }

    // Basically a copy of testMultiRightJoin, but with a very small result scan chunk size
    // to test that repeated row keys within a single chunk are handled properly
    @Test
    public void testMultiRightJoin_SmallChunkSize() throws Exception {
        Properties props = PropertiesUtil.deepCopy(TEST_PROPERTIES);
        props.setProperty(QueryServices.SCAN_RESULT_CHUNK_SIZE, "1");
        Connection conn = DriverManager.getConnection(getUrl(), props);

        String tableName1 = getTableName(conn, JOIN_ITEM_TABLE_FULL_NAME);
        String tableName2 = getTableName(conn, JOIN_SUPPLIER_TABLE_FULL_NAME);
        String tableName4 = getTableName(conn, JOIN_ORDER_TABLE_FULL_NAME);
        String query = "SELECT /*+ USE_SORT_MERGE_JOIN*/ \"order_id\", i.name, s.name, quantity, \"DATE\" FROM " + tableName4 + " o RIGHT JOIN "
                + tableName1 + " i ON o.\"item_id\" = i.\"item_id\" RIGHT JOIN "
                + tableName2 + " s ON i.\"supplier_id\" = s.\"supplier_id\" ORDER BY \"order_id\", s.\"supplier_id\" DESC";
        try {
            PreparedStatement statement = conn.prepareStatement(query);
            ResultSet rs = statement.executeQuery();
            assertTrue (rs.next());
            assertNull(rs.getString(1));
            assertEquals(rs.getString(2), "T5");
            assertEquals(rs.getString(3), "S5");
            assertEquals(rs.getInt(4), 0);
            assertNull(rs.getDate(5));
            assertTrue (rs.next());
            assertNull(rs.getString(1));
            assertNull(rs.getString(2));
            assertEquals(rs.getString(3), "S4");
            assertEquals(rs.getInt(4), 0);
            assertNull(rs.getDate(5));
            assertTrue (rs.next());
            assertNull(rs.getString(1));
            assertNull(rs.getString(2));
            assertEquals(rs.getString(3), "S3");
            assertEquals(rs.getInt(4), 0);
            assertNull(rs.getDate(5));
            assertTrue (rs.next());
            assertNull(rs.getString(1));
            assertEquals(rs.getString(2), "T4");
            assertEquals(rs.getString(3), "S2");
            assertEquals(rs.getInt(4), 0);
            assertNull(rs.getDate(5));
            assertTrue (rs.next());
            assertEquals(rs.getString(1), "000000000000001");
            assertEquals(rs.getString(2), "T1");
            assertEquals(rs.getString(3), "S1");
            assertEquals(rs.getInt(4), 1000);
            assertNotNull(rs.getDate(5));
            assertTrue (rs.next());
            assertEquals(rs.getString(1), "000000000000002");
            assertEquals(rs.getString(2), "T6");
            assertEquals(rs.getString(3), "S6");
            assertEquals(rs.getInt(4), 2000);
            assertNotNull(rs.getDate(5));
            assertTrue (rs.next());
            assertEquals(rs.getString(1), "000000000000003");
            assertEquals(rs.getString(2), "T2");
            assertEquals(rs.getString(3), "S1");
            assertEquals(rs.getInt(4), 3000);
            assertNotNull(rs.getDate(5));
            assertTrue (rs.next());
            assertEquals(rs.getString(1), "000000000000004");
            assertEquals(rs.getString(2), "T6");
            assertEquals(rs.getString(3), "S6");
            assertEquals(rs.getInt(4), 4000);
            assertNotNull(rs.getDate(5));
            assertTrue (rs.next());
            assertEquals(rs.getString(1), "000000000000005");
            assertEquals(rs.getString(2), "T3");
            assertEquals(rs.getString(3), "S2");
            assertEquals(rs.getInt(4), 5000);
            assertNotNull(rs.getDate(5));

            assertFalse(rs.next());
        } finally {
            conn.close();
        }
    }
    
    @Test
    public void testJoinWithWildcard() throws Exception {
        Properties props = PropertiesUtil.deepCopy(TEST_PROPERTIES);
        Connection conn = DriverManager.getConnection(getUrl(), props);
        String tableName1 = getTableName(conn, JOIN_ITEM_TABLE_FULL_NAME);
        String tableName2 = getTableName(conn, JOIN_SUPPLIER_TABLE_FULL_NAME);
        String query = "SELECT /*+ USE_SORT_MERGE_JOIN*/ * FROM " + tableName1 + " LEFT JOIN " + tableName2 + " supp ON " + tableName1 + ".\"supplier_id\" = supp.\"supplier_id\" ORDER BY \"item_id\"";
        try {
            PreparedStatement statement = conn.prepareStatement(query);
            ResultSet rs = statement.executeQuery();
            assertTrue (rs.next());
            assertEquals(rs.getString(getDisplayTableName(conn, JOIN_ITEM_TABLE_FULL_NAME) + ".item_id"), "0000000001");
            assertEquals(rs.getString(getDisplayTableName(conn, JOIN_ITEM_TABLE_FULL_NAME) + ".NAME"), "T1");
            assertEquals(rs.getInt(getDisplayTableName(conn, JOIN_ITEM_TABLE_FULL_NAME) + ".PRICE"), 100);
            assertEquals(rs.getInt(getDisplayTableName(conn, JOIN_ITEM_TABLE_FULL_NAME) + ".DISCOUNT1"), 5);
            assertEquals(rs.getInt(getDisplayTableName(conn, JOIN_ITEM_TABLE_FULL_NAME) + ".DISCOUNT2"), 10);
            assertEquals(rs.getString(getDisplayTableName(conn, JOIN_ITEM_TABLE_FULL_NAME) + ".supplier_id"), "0000000001");
            assertEquals(rs.getString(getDisplayTableName(conn, JOIN_ITEM_TABLE_FULL_NAME) + ".DESCRIPTION"), "Item T1");
            assertEquals(rs.getString("SUPP.supplier_id"), "0000000001");
            assertEquals(rs.getString("supp.name"), "S1");
            assertEquals(rs.getString("supp.phone"), "888-888-1111");
            assertEquals(rs.getString("supp.address"), "101 YYY Street");
            assertEquals(rs.getString("supp.loc_id"), "10001");            
            assertTrue (rs.next());
            assertEquals(rs.getString(getDisplayTableName(conn, JOIN_ITEM_TABLE_FULL_NAME) + ".item_id"), "0000000002");
            assertEquals(rs.getString(getDisplayTableName(conn, JOIN_ITEM_TABLE_FULL_NAME) + ".NAME"), "T2");
            assertEquals(rs.getInt(getDisplayTableName(conn, JOIN_ITEM_TABLE_FULL_NAME) + ".PRICE"), 200);
            assertEquals(rs.getInt(getDisplayTableName(conn, JOIN_ITEM_TABLE_FULL_NAME) + ".DISCOUNT1"), 5);
            assertEquals(rs.getInt(getDisplayTableName(conn, JOIN_ITEM_TABLE_FULL_NAME) + ".DISCOUNT2"), 8);
            assertEquals(rs.getString(getDisplayTableName(conn, JOIN_ITEM_TABLE_FULL_NAME) + ".supplier_id"), "0000000001");
            assertEquals(rs.getString(getDisplayTableName(conn, JOIN_ITEM_TABLE_FULL_NAME) + ".DESCRIPTION"), "Item T2");
            assertEquals(rs.getString("SUPP.supplier_id"), "0000000001");
            assertEquals(rs.getString("supp.name"), "S1");
            assertEquals(rs.getString("supp.phone"), "888-888-1111");
            assertEquals(rs.getString("supp.address"), "101 YYY Street");
            assertEquals(rs.getString("supp.loc_id"), "10001");            
            assertTrue (rs.next());
            assertEquals(rs.getString(getDisplayTableName(conn, JOIN_ITEM_TABLE_FULL_NAME) + ".item_id"), "0000000003");
            assertEquals(rs.getString(getDisplayTableName(conn, JOIN_ITEM_TABLE_FULL_NAME) + ".NAME"), "T3");
            assertEquals(rs.getInt(getDisplayTableName(conn, JOIN_ITEM_TABLE_FULL_NAME) + ".PRICE"), 300);
            assertEquals(rs.getInt(getDisplayTableName(conn, JOIN_ITEM_TABLE_FULL_NAME) + ".DISCOUNT1"), 8);
            assertEquals(rs.getInt(getDisplayTableName(conn, JOIN_ITEM_TABLE_FULL_NAME) + ".DISCOUNT2"), 12);
            assertEquals(rs.getString(getDisplayTableName(conn, JOIN_ITEM_TABLE_FULL_NAME) + ".supplier_id"), "0000000002");
            assertEquals(rs.getString(getDisplayTableName(conn, JOIN_ITEM_TABLE_FULL_NAME) + ".DESCRIPTION"), "Item T3");
            assertEquals(rs.getString("SUPP.supplier_id"), "0000000002");
            assertEquals(rs.getString("supp.name"), "S2");
            assertEquals(rs.getString("supp.phone"), "888-888-2222");
            assertEquals(rs.getString("supp.address"), "202 YYY Street");
            assertEquals(rs.getString("supp.loc_id"), "10002");            
            assertTrue (rs.next());
            assertEquals(rs.getString(getDisplayTableName(conn, JOIN_ITEM_TABLE_FULL_NAME) + ".item_id"), "0000000004");
            assertEquals(rs.getString(getDisplayTableName(conn, JOIN_ITEM_TABLE_FULL_NAME) + ".NAME"), "T4");
            assertEquals(rs.getInt(getDisplayTableName(conn, JOIN_ITEM_TABLE_FULL_NAME) + ".PRICE"), 400);
            assertEquals(rs.getInt(getDisplayTableName(conn, JOIN_ITEM_TABLE_FULL_NAME) + ".DISCOUNT1"), 6);
            assertEquals(rs.getInt(getDisplayTableName(conn, JOIN_ITEM_TABLE_FULL_NAME) + ".DISCOUNT2"), 10);
            assertEquals(rs.getString(getDisplayTableName(conn, JOIN_ITEM_TABLE_FULL_NAME) + ".supplier_id"), "0000000002");
            assertEquals(rs.getString(getDisplayTableName(conn, JOIN_ITEM_TABLE_FULL_NAME) + ".DESCRIPTION"), "Item T4");
            assertEquals(rs.getString("SUPP.supplier_id"), "0000000002");
            assertEquals(rs.getString("supp.name"), "S2");
            assertEquals(rs.getString("supp.phone"), "888-888-2222");
            assertEquals(rs.getString("supp.address"), "202 YYY Street");
            assertEquals(rs.getString("supp.loc_id"), "10002");            
            assertTrue (rs.next());
            assertEquals(rs.getString(getDisplayTableName(conn, JOIN_ITEM_TABLE_FULL_NAME) + ".item_id"), "0000000005");
            assertEquals(rs.getString(getDisplayTableName(conn, JOIN_ITEM_TABLE_FULL_NAME) + ".NAME"), "T5");
            assertEquals(rs.getInt(getDisplayTableName(conn, JOIN_ITEM_TABLE_FULL_NAME) + ".PRICE"), 500);
            assertEquals(rs.getInt(getDisplayTableName(conn, JOIN_ITEM_TABLE_FULL_NAME) + ".DISCOUNT1"), 8);
            assertEquals(rs.getInt(getDisplayTableName(conn, JOIN_ITEM_TABLE_FULL_NAME) + ".DISCOUNT2"), 15);
            assertEquals(rs.getString(getDisplayTableName(conn, JOIN_ITEM_TABLE_FULL_NAME) + ".supplier_id"), "0000000005");
            assertEquals(rs.getString(getDisplayTableName(conn, JOIN_ITEM_TABLE_FULL_NAME) + ".DESCRIPTION"), "Item T5");
            assertEquals(rs.getString("SUPP.supplier_id"), "0000000005");
            assertEquals(rs.getString("supp.name"), "S5");
            assertEquals(rs.getString("supp.phone"), "888-888-5555");
            assertEquals(rs.getString("supp.address"), "505 YYY Street");
            assertEquals(rs.getString("supp.loc_id"), "10005");            
            assertTrue (rs.next());
            assertEquals(rs.getString(getDisplayTableName(conn, JOIN_ITEM_TABLE_FULL_NAME) + ".item_id"), "0000000006");
            assertEquals(rs.getString(getDisplayTableName(conn, JOIN_ITEM_TABLE_FULL_NAME) + ".NAME"), "T6");
            assertEquals(rs.getInt(getDisplayTableName(conn, JOIN_ITEM_TABLE_FULL_NAME) + ".PRICE"), 600);
            assertEquals(rs.getInt(getDisplayTableName(conn, JOIN_ITEM_TABLE_FULL_NAME) + ".DISCOUNT1"), 8);
            assertEquals(rs.getInt(getDisplayTableName(conn, JOIN_ITEM_TABLE_FULL_NAME) + ".DISCOUNT2"), 15);
            assertEquals(rs.getString(getDisplayTableName(conn, JOIN_ITEM_TABLE_FULL_NAME) + ".supplier_id"), "0000000006");
            assertEquals(rs.getString(getDisplayTableName(conn, JOIN_ITEM_TABLE_FULL_NAME) + ".DESCRIPTION"), "Item T6");
            assertEquals(rs.getString("SUPP.supplier_id"), "0000000006");
            assertEquals(rs.getString("supp.name"), "S6");
            assertEquals(rs.getString("supp.phone"), "888-888-6666");
            assertEquals(rs.getString("supp.address"), "606 YYY Street");
            assertEquals(rs.getString("supp.loc_id"), "10006");            
            assertTrue (rs.next());
            assertEquals(rs.getString(getDisplayTableName(conn, JOIN_ITEM_TABLE_FULL_NAME) + ".item_id"), "invalid001");
            assertEquals(rs.getString(getDisplayTableName(conn, JOIN_ITEM_TABLE_FULL_NAME) + ".NAME"), "INVALID-1");
            assertEquals(rs.getInt(getDisplayTableName(conn, JOIN_ITEM_TABLE_FULL_NAME) + ".PRICE"), 0);
            assertEquals(rs.getInt(getDisplayTableName(conn, JOIN_ITEM_TABLE_FULL_NAME) + ".DISCOUNT1"), 0);
            assertEquals(rs.getInt(getDisplayTableName(conn, JOIN_ITEM_TABLE_FULL_NAME) + ".DISCOUNT2"), 0);
            assertEquals(rs.getString(getDisplayTableName(conn, JOIN_ITEM_TABLE_FULL_NAME) + ".supplier_id"), "0000000000");
            assertEquals(rs.getString(getDisplayTableName(conn, JOIN_ITEM_TABLE_FULL_NAME) + ".DESCRIPTION"), "Invalid item for join test");
            assertNull(rs.getString("SUPP.supplier_id"));
            assertNull(rs.getString("supp.name"));
            assertNull(rs.getString("supp.phone"));
            assertNull(rs.getString("supp.address"));
            assertNull(rs.getString("supp.loc_id"));

            assertFalse(rs.next());
        } finally {
            conn.close();
        }
    }
    
    @Test
    public void testJoinWithTableWildcard() throws Exception {
        Properties props = PropertiesUtil.deepCopy(TEST_PROPERTIES);
        Connection conn = DriverManager.getConnection(getUrl(), props);
        String tableName1 = getTableName(conn, JOIN_ITEM_TABLE_FULL_NAME);
        String tableName2 = getTableName(conn, JOIN_SUPPLIER_TABLE_FULL_NAME);
        String tableName4 = getTableName(conn, JOIN_ORDER_TABLE_FULL_NAME);
        String query = "SELECT /*+ USE_SORT_MERGE_JOIN*/ s.*, "+ tableName1 + ".*, \"order_id\" FROM " + tableName4 + " o RIGHT JOIN " 
                + tableName1 + " i ON o.\"item_id\" = i.\"item_id\" RIGHT JOIN "
                + tableName2 + " s ON i.\"supplier_id\" = s.\"supplier_id\" ORDER BY \"order_id\", s.\"supplier_id\" DESC";
        try {
            PreparedStatement statement = conn.prepareStatement(query);
            ResultSet rs = statement.executeQuery();
            ResultSetMetaData md = rs.getMetaData();
            assertEquals(md.getColumnCount(), 13);
            
            assertTrue (rs.next());
            assertEquals(rs.getString(1), "0000000005");
            assertEquals(rs.getString(2), "S5");
            assertEquals(rs.getString(3), "888-888-5555");
            assertEquals(rs.getString(4), "505 YYY Street");
            assertEquals(rs.getString(5), "10005");
            assertEquals(rs.getString(6), "0000000005");
            assertEquals(rs.getString(7), "T5");
            assertEquals(rs.getInt(8), 500);
            assertEquals(rs.getInt(9), 8);
            assertEquals(rs.getInt(10), 15);
            assertEquals(rs.getString(11), "0000000005");
            assertEquals(rs.getString(12), "Item T5");
            assertNull(rs.getString(13));
            assertTrue (rs.next());
            assertEquals(rs.getString(1), "0000000004");
            assertEquals(rs.getString(2), "S4");
            assertEquals(rs.getString(3), "888-888-4444");
            assertEquals(rs.getString(4), "404 YYY Street");
            assertNull(rs.getString(5));
            assertNull(rs.getString(6));
            assertNull(rs.getString(7));
            assertEquals(rs.getInt(8), 0);
            assertEquals(rs.getInt(9), 0);
            assertEquals(rs.getInt(10), 0);
            assertNull(rs.getString(11));
            assertNull(rs.getString(12));            
            assertNull(rs.getString(13));
            assertTrue (rs.next());
            assertEquals(rs.getString(1), "0000000003");
            assertEquals(rs.getString(2), "S3");
            assertEquals(rs.getString(3), "888-888-3333");
            assertEquals(rs.getString(4), "303 YYY Street");
            assertNull(rs.getString(5));
            assertNull(rs.getString(6));
            assertNull(rs.getString(7));
            assertEquals(rs.getInt(8), 0);
            assertEquals(rs.getInt(9), 0);
            assertEquals(rs.getInt(10), 0);
            assertNull(rs.getString(11));
            assertNull(rs.getString(12));            
            assertNull(rs.getString(13));
            assertTrue (rs.next());
            assertEquals(rs.getString(1), "0000000002");
            assertEquals(rs.getString(2), "S2");
            assertEquals(rs.getString(3), "888-888-2222");
            assertEquals(rs.getString(4), "202 YYY Street");
            assertEquals(rs.getString(5), "10002");
            assertEquals(rs.getString(6), "0000000004");
            assertEquals(rs.getString(7), "T4");
            assertEquals(rs.getInt(8), 400);
            assertEquals(rs.getInt(9), 6);
            assertEquals(rs.getInt(10), 10);
            assertEquals(rs.getString(11), "0000000002");
            assertEquals(rs.getString(12), "Item T4");
            assertNull(rs.getString(13));
            assertTrue (rs.next());
            assertEquals(rs.getString(1), "0000000001");
            assertEquals(rs.getString(2), "S1");
            assertEquals(rs.getString(3), "888-888-1111");
            assertEquals(rs.getString(4), "101 YYY Street");
            assertEquals(rs.getString(5), "10001");
            assertEquals(rs.getString(6), "0000000001");
            assertEquals(rs.getString(7), "T1");
            assertEquals(rs.getInt(8), 100);
            assertEquals(rs.getInt(9), 5);
            assertEquals(rs.getInt(10), 10);
            assertEquals(rs.getString(11), "0000000001");
            assertEquals(rs.getString(12), "Item T1");
            assertEquals(rs.getString(13), "000000000000001");
            assertTrue (rs.next());
            assertEquals(rs.getString(1), "0000000006");
            assertEquals(rs.getString(2), "S6");
            assertEquals(rs.getString(3), "888-888-6666");
            assertEquals(rs.getString(4), "606 YYY Street");
            assertEquals(rs.getString(5), "10006");
            assertEquals(rs.getString(6), "0000000006");
            assertEquals(rs.getString(7), "T6");
            assertEquals(rs.getInt(8), 600);
            assertEquals(rs.getInt(9), 8);
            assertEquals(rs.getInt(10), 15);
            assertEquals(rs.getString(11), "0000000006");
            assertEquals(rs.getString(12), "Item T6");
            assertEquals(rs.getString(13), "000000000000002");
            assertTrue (rs.next());
            assertEquals(rs.getString(1), "0000000001");
            assertEquals(rs.getString(2), "S1");
            assertEquals(rs.getString(3), "888-888-1111");
            assertEquals(rs.getString(4), "101 YYY Street");
            assertEquals(rs.getString(5), "10001");
            assertEquals(rs.getString(6), "0000000002");
            assertEquals(rs.getString(7), "T2");
            assertEquals(rs.getInt(8), 200);
            assertEquals(rs.getInt(9), 5);
            assertEquals(rs.getInt(10), 8);
            assertEquals(rs.getString(11), "0000000001");
            assertEquals(rs.getString(12), "Item T2");
            assertEquals(rs.getString(13), "000000000000003");
            assertTrue (rs.next());
            assertEquals(rs.getString(1), "0000000006");
            assertEquals(rs.getString(2), "S6");
            assertEquals(rs.getString(3), "888-888-6666");
            assertEquals(rs.getString(4), "606 YYY Street");
            assertEquals(rs.getString(5), "10006");
            assertEquals(rs.getString(6), "0000000006");
            assertEquals(rs.getString(7), "T6");
            assertEquals(rs.getInt(8), 600);
            assertEquals(rs.getInt(9), 8);
            assertEquals(rs.getInt(10), 15);
            assertEquals(rs.getString(11), "0000000006");
            assertEquals(rs.getString(12), "Item T6");
            assertEquals(rs.getString(13), "000000000000004");
            assertTrue (rs.next());
            assertEquals(rs.getString(1), "0000000002");
            assertEquals(rs.getString(2), "S2");
            assertEquals(rs.getString(3), "888-888-2222");
            assertEquals(rs.getString(4), "202 YYY Street");
            assertEquals(rs.getString(5), "10002");
            assertEquals(rs.getString(6), "0000000003");
            assertEquals(rs.getString(7), "T3");
            assertEquals(rs.getInt(8), 300);
            assertEquals(rs.getInt(9), 8);
            assertEquals(rs.getInt(10), 12);
            assertEquals(rs.getString(11), "0000000002");
            assertEquals(rs.getString(12), "Item T3");
            assertEquals(rs.getString(13), "000000000000005");

            assertFalse(rs.next());
        } finally {
            conn.close();
        }        
    }
    
    @Test
    public void testJoinMultiJoinKeys() throws Exception {
        Properties props = PropertiesUtil.deepCopy(TEST_PROPERTIES);
        Connection conn = DriverManager.getConnection(getUrl(), props);
        String tableName2 = getTableName(conn, JOIN_SUPPLIER_TABLE_FULL_NAME);
        String tableName3 = getTableName(conn, JOIN_CUSTOMER_TABLE_FULL_NAME);
        String query = "SELECT /*+ USE_SORT_MERGE_JOIN*/ c.name, s.name FROM " + tableName3 + " c LEFT JOIN " + tableName2 + " s ON \"customer_id\" = \"supplier_id\" AND c.loc_id = s.loc_id AND substr(s.name, 2, 1) = substr(c.name, 2, 1) ORDER BY \"customer_id\"";
        try {
            PreparedStatement statement = conn.prepareStatement(query);
            ResultSet rs = statement.executeQuery();
            assertTrue (rs.next());
            assertEquals(rs.getString(1), "C1");
            assertEquals(rs.getString(2), "S1");
            assertTrue (rs.next());
            assertEquals(rs.getString(1), "C2");
            assertNull(rs.getString(2));
            assertTrue (rs.next());
            assertEquals(rs.getString(1), "C3");
            assertEquals(rs.getString(2), "S3");
            assertTrue (rs.next());
            assertEquals(rs.getString(1), "C4");
            assertNull(rs.getString(2));
            assertTrue (rs.next());
            assertEquals(rs.getString(1), "C5");
            assertEquals(rs.getString(2), "S5");
            assertTrue (rs.next());
            assertEquals(rs.getString(1), "C6");
            assertNull(rs.getString(2));

            assertFalse(rs.next());
        } finally {
            conn.close();
        }
    }
    
    @Test
    public void testJoinWithDifferentNumericJoinKeyTypes() throws Exception {
        Properties props = PropertiesUtil.deepCopy(TEST_PROPERTIES);
        Connection conn = DriverManager.getConnection(getUrl(), props);
        String tableName1 = getTableName(conn, JOIN_ITEM_TABLE_FULL_NAME);
        String tableName4 = getTableName(conn, JOIN_ORDER_TABLE_FULL_NAME);
        String query = "SELECT /*+ USE_SORT_MERGE_JOIN*/ \"order_id\", i.name, i.price, discount2, quantity FROM " + tableName4 + " o INNER JOIN " 
            + tableName1 + " i ON o.\"item_id\" = i.\"item_id\" AND o.price = (i.price * (100 - discount2)) / 100.0 WHERE quantity < 5000";
        try {
            PreparedStatement statement = conn.prepareStatement(query);
            ResultSet rs = statement.executeQuery();
            assertTrue (rs.next());
            assertEquals(rs.getString(1), "000000000000004");
            assertEquals(rs.getString(2), "T6");
            assertEquals(rs.getInt(3), 600);
            assertEquals(rs.getInt(4), 15);
            assertEquals(rs.getInt(5), 4000);

            assertFalse(rs.next());
        } finally {
            conn.close();
        }
    }
    
    @Test
    public void testJoinWithDifferentDateJoinKeyTypes() throws Exception {
        Properties props = PropertiesUtil.deepCopy(TEST_PROPERTIES);
        Connection conn = DriverManager.getConnection(getUrl(), props);
        String tableName3 = getTableName(conn, JOIN_CUSTOMER_TABLE_FULL_NAME);
        String tableName4 = getTableName(conn, JOIN_ORDER_TABLE_FULL_NAME);
<<<<<<< HEAD
        String query = "SELECT /*+ USE_SORT_MERGE_JOIN*/ \"order_id\", c.name, o.\"DATE\" FROM " + tableName4 + " o INNER JOIN " 
=======
        String query = "SELECT /*+ USE_SORT_MERGE_JOIN*/ \"order_id\", c.name, o.\"DATE\" FROM " + tableName4 + " o INNER JOIN "
>>>>>>> 13ae3f38
            + tableName3 + " c ON o.\"customer_id\" = c.\"customer_id\" AND o.\"DATE\" = c.\"DATE\" ORDER BY \"order_id\"";
        try {
            PreparedStatement statement = conn.prepareStatement(query);
            ResultSet rs = statement.executeQuery();
            assertTrue (rs.next());
            assertEquals(rs.getString(1), "000000000000001");
            assertEquals(rs.getString(2), "C4");
            assertEquals(rs.getTimestamp(3), new Timestamp(format.parse("2013-11-22 14:22:56").getTime()));
            assertTrue (rs.next());
            assertEquals(rs.getString(1), "000000000000002");
            assertEquals(rs.getString(2), "C3");
            assertEquals(rs.getTimestamp(3), new Timestamp(format.parse("2013-11-25 10:06:29").getTime()));
            assertTrue (rs.next());
            assertEquals(rs.getString(1), "000000000000003");
            assertEquals(rs.getString(2), "C2");
            assertEquals(rs.getTimestamp(3), new Timestamp(format.parse("2013-11-25 16:45:07").getTime()));
            assertTrue (rs.next());
            assertEquals(rs.getString(1), "000000000000005");
            assertEquals(rs.getString(2), "C5");
            assertEquals(rs.getTimestamp(3), new Timestamp(format.parse("2013-11-27 09:37:50").getTime()));

            assertFalse(rs.next());
        } finally {
            conn.close();
        }
    }
    
    @Test
    public void testJoinWithIncomparableJoinKeyTypes() throws Exception {
        Properties props = PropertiesUtil.deepCopy(TEST_PROPERTIES);
        Connection conn = DriverManager.getConnection(getUrl(), props);
        String tableName1 = getTableName(conn, JOIN_ITEM_TABLE_FULL_NAME);
        String tableName4 = getTableName(conn, JOIN_ORDER_TABLE_FULL_NAME);
        String query = "SELECT /*+ USE_SORT_MERGE_JOIN*/ \"order_id\", i.name, i.price, discount2, quantity FROM " + tableName4 + " o INNER JOIN " 
            + tableName1 + " i ON o.\"item_id\" = i.\"item_id\" AND o.price / 100 = substr(i.name, 2, 1)";
        try {
            PreparedStatement statement = conn.prepareStatement(query);
            statement.executeQuery();
            fail("Should have got SQLException.");
        } catch (SQLException e) {
            assertEquals(e.getErrorCode(), SQLExceptionCode.TYPE_MISMATCH.getErrorCode());
        } finally {
            conn.close();
        }
    }
    
    @Test
    public void testJoinPlanWithIndex() throws Exception {
        Properties props = PropertiesUtil.deepCopy(TEST_PROPERTIES);
        Connection conn = DriverManager.getConnection(getUrl(), props);
        String tableName1 = getTableName(conn, JOIN_ITEM_TABLE_FULL_NAME);
        String tableName2 = getTableName(conn, JOIN_SUPPLIER_TABLE_FULL_NAME);
        String query1 = "SELECT /*+ USE_SORT_MERGE_JOIN*/ item.\"item_id\", item.name, supp.\"supplier_id\", supp.name FROM " + tableName1 + " item LEFT JOIN " + tableName2 + " supp ON substr(item.name, 2, 1) = substr(supp.name, 2, 1) AND (supp.name BETWEEN 'S1' AND 'S5') WHERE item.name BETWEEN 'T1' AND 'T5' ORDER BY \"item_id\"";
        String query2 = "SELECT /*+ USE_SORT_MERGE_JOIN*/ item.\"item_id\", item.name, supp.\"supplier_id\", supp.name FROM " + tableName1 + " item INNER JOIN " + tableName2 + " supp ON item.\"supplier_id\" = supp.\"supplier_id\" WHERE (item.name = 'T1' OR item.name = 'T5') AND (supp.name = 'S1' OR supp.name = 'S5') ORDER BY \"item_id\"";
        try {
            PreparedStatement statement = conn.prepareStatement(query1);
            ResultSet rs = statement.executeQuery();
            assertTrue (rs.next());
            assertEquals(rs.getString(1), "0000000001");
            assertEquals(rs.getString(2), "T1");
            assertEquals(rs.getString(3), "0000000001");
            assertEquals(rs.getString(4), "S1");
            assertTrue (rs.next());
            assertEquals(rs.getString(1), "0000000002");
            assertEquals(rs.getString(2), "T2");
            assertEquals(rs.getString(3), "0000000002");
            assertEquals(rs.getString(4), "S2");
            assertTrue (rs.next());
            assertEquals(rs.getString(1), "0000000003");
            assertEquals(rs.getString(2), "T3");
            assertEquals(rs.getString(3), "0000000003");
            assertEquals(rs.getString(4), "S3");
            assertTrue (rs.next());
            assertEquals(rs.getString(1), "0000000004");
            assertEquals(rs.getString(2), "T4");
            assertEquals(rs.getString(3), "0000000004");
            assertEquals(rs.getString(4), "S4");
            assertTrue (rs.next());
            assertEquals(rs.getString(1), "0000000005");
            assertEquals(rs.getString(2), "T5");
            assertEquals(rs.getString(3), "0000000005");
            assertEquals(rs.getString(4), "S5");

            assertFalse(rs.next());            
            
            statement = conn.prepareStatement(query2);
            rs = statement.executeQuery();
            assertTrue (rs.next());
            assertEquals(rs.getString(1), "0000000001");
            assertEquals(rs.getString(2), "T1");
            assertEquals(rs.getString(3), "0000000001");
            assertEquals(rs.getString(4), "S1");
            assertTrue (rs.next());
            assertEquals(rs.getString(1), "0000000005");
            assertEquals(rs.getString(2), "T5");
            assertEquals(rs.getString(3), "0000000005");
            assertEquals(rs.getString(4), "S5");

            assertFalse(rs.next());
        } finally {
            conn.close();
        }
    }
    
    @Test
    public void testJoinWithSkipMergeOptimization() throws Exception {
        Properties props = PropertiesUtil.deepCopy(TEST_PROPERTIES);
        Connection conn = DriverManager.getConnection(getUrl(), props);
        String tableName1 = getTableName(conn, JOIN_ITEM_TABLE_FULL_NAME);
        String tableName2 = getTableName(conn, JOIN_SUPPLIER_TABLE_FULL_NAME);
        String tableName4 = getTableName(conn, JOIN_ORDER_TABLE_FULL_NAME);
        String query = "SELECT /*+ USE_SORT_MERGE_JOIN*/ s.name FROM " + tableName1 + " i JOIN " 
            + tableName4 + " o ON o.\"item_id\" = i.\"item_id\" AND quantity < 5000 RIGHT JOIN "
            + tableName2 + " s ON i.\"supplier_id\" = s.\"supplier_id\"";
        try {
            PreparedStatement statement = conn.prepareStatement(query);
            ResultSet rs = statement.executeQuery();
            assertTrue (rs.next());
            assertEquals(rs.getString(1), "S1");
            assertTrue (rs.next());
            assertEquals(rs.getString(1), "S1");
            assertTrue (rs.next());
            assertEquals(rs.getString(1), "S2");
            assertTrue (rs.next());
            assertEquals(rs.getString(1), "S3");
            assertTrue (rs.next());
            assertEquals(rs.getString(1), "S4");
            assertTrue (rs.next());
            assertEquals(rs.getString(1), "S5");
            assertTrue (rs.next());
            assertEquals(rs.getString(1), "S6");
            assertTrue (rs.next());
            assertEquals(rs.getString(1), "S6");
            
            assertFalse(rs.next());
            
            rs = conn.createStatement().executeQuery("EXPLAIN " + query);
            assertPlansEqual(plans[0], QueryUtil.getExplainPlan(rs));
        } finally {
            conn.close();
        }
    }
    
    @Test
    public void testSelfJoin() throws Exception {
        Properties props = PropertiesUtil.deepCopy(TEST_PROPERTIES);
        Connection conn = DriverManager.getConnection(getUrl(), props);
        String tableName1 = getTableName(conn, JOIN_ITEM_TABLE_FULL_NAME);
        String query1 = "SELECT /*+ USE_SORT_MERGE_JOIN*/ i2.\"item_id\", i1.name FROM " + tableName1 + " i1 JOIN " 
            + tableName1 + " i2 ON i1.\"item_id\" = i2.\"item_id\" ORDER BY i1.\"item_id\"";
        String query2 = "SELECT /*+ USE_SORT_MERGE_JOIN*/ i1.name, i2.name FROM " + tableName1 + " i1 JOIN " 
            + tableName1 + " i2 ON i1.\"item_id\" = i2.\"supplier_id\" ORDER BY i1.name, i2.name";
        try {
            PreparedStatement statement = conn.prepareStatement(query1);
            ResultSet rs = statement.executeQuery();
            assertTrue (rs.next());
            assertEquals(rs.getString(1), "0000000001");
            assertEquals(rs.getString(2), "T1");
            assertTrue (rs.next());
            assertEquals(rs.getString(1), "0000000002");
            assertEquals(rs.getString(2), "T2");
            assertTrue (rs.next());
            assertEquals(rs.getString(1), "0000000003");
            assertEquals(rs.getString(2), "T3");
            assertTrue (rs.next());
            assertEquals(rs.getString(1), "0000000004");
            assertEquals(rs.getString(2), "T4");
            assertTrue (rs.next());
            assertEquals(rs.getString(1), "0000000005");
            assertEquals(rs.getString(2), "T5");
            assertTrue (rs.next());
            assertEquals(rs.getString(1), "0000000006");
            assertEquals(rs.getString(2), "T6");
            assertTrue (rs.next());
            assertEquals(rs.getString(1), "invalid001");
            assertEquals(rs.getString(2), "INVALID-1");
            
            assertFalse(rs.next());

            rs = conn.createStatement().executeQuery("EXPLAIN " + query1);
            assertPlansEqual(plans[2], QueryUtil.getExplainPlan(rs));

            statement = conn.prepareStatement(query2);
            rs = statement.executeQuery();
            assertTrue (rs.next());
            assertEquals(rs.getString(1), "T1");
            assertEquals(rs.getString(2), "T1");
            assertTrue (rs.next());
            assertEquals(rs.getString(1), "T1");
            assertEquals(rs.getString(2), "T2");
            assertTrue (rs.next());
            assertEquals(rs.getString(1), "T2");
            assertEquals(rs.getString(2), "T3");
            assertTrue (rs.next());
            assertEquals(rs.getString(1), "T2");
            assertEquals(rs.getString(2), "T4");
            assertTrue (rs.next());
            assertEquals(rs.getString(1), "T5");
            assertEquals(rs.getString(2), "T5");
            assertTrue (rs.next());
            assertEquals(rs.getString(1), "T6");
            assertEquals(rs.getString(2), "T6");
            
            assertFalse(rs.next());
        } finally {
            conn.close();
        }
    }
    
    @Test
    public void testUpsertWithJoin() throws Exception {
        String tempTable = generateUniqueName();
        Properties props = PropertiesUtil.deepCopy(TEST_PROPERTIES);
        Connection conn = DriverManager.getConnection(getUrl(), props);
        conn.setAutoCommit(true);
        String tableName1 = getTableName(conn, JOIN_ITEM_TABLE_FULL_NAME);
        String tableName2 = getTableName(conn, JOIN_SUPPLIER_TABLE_FULL_NAME);
        String tableName4 = getTableName(conn, JOIN_ORDER_TABLE_FULL_NAME);
        try {
            conn.createStatement().execute("CREATE TABLE " + tempTable 
                    + "   (\"order_id\" varchar not null, " 
                    + "    item_name varchar not null, " 
                    + "    supplier_name varchar, "
                    + "    quantity integer, "
<<<<<<< HEAD
                    + "    \"DATE\" timestamp " 
                    + "    CONSTRAINT pk PRIMARY KEY (\"order_id\", item_name))");
            conn.createStatement().execute("UPSERT /*+ USE_SORT_MERGE_JOIN*/ INTO " + tempTable 
                    + "(\"order_id\", item_name, supplier_name, quantity, \"DATE\") " 
                    + "SELECT \"order_id\", i.name, s.name, quantity, \"DATE\" FROM " 
=======
                    + "    \"DATE\" timestamp "
                    + "    CONSTRAINT pk PRIMARY KEY (\"order_id\", item_name))");
            conn.createStatement().execute("UPSERT /*+ USE_SORT_MERGE_JOIN*/ INTO " + tempTable
                    + "(\"order_id\", item_name, supplier_name, quantity, \"DATE\") "
                    + "SELECT \"order_id\", i.name, s.name, quantity, \"DATE\" FROM "
>>>>>>> 13ae3f38
                    + tableName4 + " o LEFT JOIN " 
                    + tableName1 + " i ON o.\"item_id\" = i.\"item_id\" LEFT JOIN "
                    + tableName2 + " s ON i.\"supplier_id\" = s.\"supplier_id\"");
            conn.createStatement().execute("UPSERT /*+ USE_SORT_MERGE_JOIN*/ INTO " + tempTable 
                    + "(\"order_id\", item_name, quantity) " 
                    + "SELECT 'ORDER_SUM', i.name, sum(quantity) FROM " 
                    + tableName4 + " o LEFT JOIN " 
                    + tableName1 + " i ON o.\"item_id\" = i.\"item_id\" " 
                    + "GROUP BY i.name ORDER BY i.name");
            
            String query = "SELECT * FROM " + tempTable;
            PreparedStatement statement = conn.prepareStatement(query);
            ResultSet rs = statement.executeQuery();
            assertTrue (rs.next());
            assertEquals(rs.getString(1), "000000000000001");
            assertEquals(rs.getString(2), "T1");
            assertEquals(rs.getString(3), "S1");
            assertEquals(rs.getInt(4), 1000);
            assertNotNull(rs.getDate(5));
            assertTrue (rs.next());
            assertEquals(rs.getString(1), "000000000000002");
            assertEquals(rs.getString(2), "T6");
            assertEquals(rs.getString(3), "S6");
            assertEquals(rs.getInt(4), 2000);
            assertNotNull(rs.getDate(5));
            assertTrue (rs.next());
            assertEquals(rs.getString(1), "000000000000003");
            assertEquals(rs.getString(2), "T2");
            assertEquals(rs.getString(3), "S1");
            assertEquals(rs.getInt(4), 3000);
            assertNotNull(rs.getDate(5));
            assertTrue (rs.next());
            assertEquals(rs.getString(1), "000000000000004");
            assertEquals(rs.getString(2), "T6");
            assertEquals(rs.getString(3), "S6");
            assertEquals(rs.getInt(4), 4000);
            assertNotNull(rs.getDate(5));
            assertTrue (rs.next());
            assertEquals(rs.getString(1), "000000000000005");
            assertEquals(rs.getString(2), "T3");
            assertEquals(rs.getString(3), "S2");
            assertEquals(rs.getInt(4), 5000);
            assertNotNull(rs.getDate(5));
            assertTrue (rs.next());
            assertEquals(rs.getString(1), "ORDER_SUM");
            assertEquals(rs.getString(2), "T1");
            assertNull(rs.getString(3));
            assertEquals(rs.getInt(4), 1000);
            assertNull(rs.getDate(5));
            assertTrue (rs.next());
            assertEquals(rs.getString(1), "ORDER_SUM");
            assertEquals(rs.getString(2), "T2");
            assertNull(rs.getString(3));
            assertEquals(rs.getInt(4), 3000);
            assertNull(rs.getDate(5));
            assertTrue (rs.next());
            assertEquals(rs.getString(1), "ORDER_SUM");
            assertEquals(rs.getString(2), "T3");
            assertNull(rs.getString(3));
            assertEquals(rs.getInt(4), 5000);
            assertNull(rs.getDate(5));
            assertTrue (rs.next());
            assertEquals(rs.getString(1), "ORDER_SUM");
            assertEquals(rs.getString(2), "T6");
            assertNull(rs.getString(3));
            assertEquals(rs.getInt(4), 6000);
            assertNull(rs.getDate(5));

            assertFalse(rs.next());

            //Bug: PHOENIX-1182
            String sourceTable = generateUniqueName();
            String joinTable = generateUniqueName();
            conn.createStatement().execute("CREATE TABLE " + sourceTable 
                    + "   (TID CHAR(3) NOT NULL, "
                    + "    A UNSIGNED_INT NOT NULL, " 
                    + "    B UNSIGNED_INT NOT NULL "
                    + "    CONSTRAINT pk PRIMARY KEY (TID, A, B))");
            conn.createStatement().execute("CREATE TABLE " + joinTable 
                    + "   (TID CHAR(3) NOT NULL, "
                    + "    A UNSIGNED_INT NOT NULL, "
                    + "    B UNSIGNED_INT NOT NULL, "
                    + "    COUNT UNSIGNED_INT "
                    + "    CONSTRAINT pk PRIMARY KEY (TID, A, B))");
            
            PreparedStatement upsertStmt = conn.prepareStatement(
                    "upsert into " + sourceTable + "(TID, A, B) " + "values (?, ?, ?)");
            upsertStmt.setString(1, "1");
            upsertStmt.setInt(2, 1);
            upsertStmt.setInt(3, 1);
            upsertStmt.execute();
            upsertStmt.setString(1, "1");
            upsertStmt.setInt(2, 1);
            upsertStmt.setInt(3, 2);
            upsertStmt.execute();
            upsertStmt.setString(1, "1");
            upsertStmt.setInt(2, 1);
            upsertStmt.setInt(3, 3);
            upsertStmt.execute();
            upsertStmt.setString(1, "1");
            upsertStmt.setInt(2, 2);
            upsertStmt.setInt(3, 1);
            upsertStmt.execute();
            upsertStmt.setString(1, "1");
            upsertStmt.setInt(2, 2);
            upsertStmt.setInt(3, 2);
            upsertStmt.execute();
            conn.commit();
            
            upsertStmt = conn.prepareStatement(
                    "upsert /*+ USE_SORT_MERGE_JOIN*/ into " + joinTable + "(TID, A, B, COUNT) "
                            + "SELECT t1.TID, t1.A, t2.A, COUNT(*) "
                            + "FROM " + sourceTable + " t1 "
                            + "INNER JOIN " + sourceTable + " t2 ON t1.B = t2.B "
                            + "WHERE t1.A != t2.A AND t1.TID = '1' AND t2.TID = '1' "
                            + "GROUP BY t1.TID, t1.A, t2.A");
            upsertStmt.execute();
            conn.commit();            

            rs = statement.executeQuery("SELECT * FROM " + joinTable);
            assertTrue(rs.next());
            assertEquals(rs.getString(1), "1");
            assertEquals(rs.getInt(2), 1);
            assertEquals(rs.getInt(3), 2);
            assertEquals(rs.getInt(4), 2);
            assertTrue(rs.next());
            assertEquals(rs.getString(1), "1");
            assertEquals(rs.getInt(2), 2);
            assertEquals(rs.getInt(3), 1);
            assertEquals(rs.getInt(4), 2);

            assertFalse(rs.next());
        } finally {
            conn.close();
        }
    }
    
    @Test
    public void testSubJoin() throws Exception {
        Properties props = PropertiesUtil.deepCopy(TEST_PROPERTIES);
        Connection conn = DriverManager.getConnection(getUrl(), props);
        String tableName1 = getTableName(conn, JOIN_ITEM_TABLE_FULL_NAME);
        String tableName2 = getTableName(conn, JOIN_SUPPLIER_TABLE_FULL_NAME);
        String tableName3 = getTableName(conn, JOIN_CUSTOMER_TABLE_FULL_NAME);
        String tableName4 = getTableName(conn, JOIN_ORDER_TABLE_FULL_NAME);
        String query1 = "SELECT /*+ USE_SORT_MERGE_JOIN*/ i.name, count(c.name), min(s.name), max(quantity) FROM " + tableName4 + " o LEFT JOIN " 
                + "(" + tableName2 + " s RIGHT JOIN " + tableName1 + " i ON i.\"supplier_id\" = s.\"supplier_id\")" 
                + " ON o.\"item_id\" = i.\"item_id\" LEFT JOIN " 
                + tableName3 + " c ON c.\"customer_id\" = o.\"customer_id\" GROUP BY i.name ORDER BY i.name";
        String query2 = "SELECT /*+ USE_SORT_MERGE_JOIN*/ * FROM " + tableName3 + " c INNER JOIN " 
                + "(" + tableName4 + " o INNER JOIN " 
                + "(" + tableName2 + " s RIGHT JOIN " + tableName1 + " i ON i.\"supplier_id\" = s.\"supplier_id\")" 
                + " ON o.\"item_id\" = i.\"item_id\") ON c.\"customer_id\" = o.\"customer_id\"" 
                + " WHERE c.\"customer_id\" <= '0000000005' AND \"order_id\" != '000000000000003' AND i.name != 'T3' ORDER BY c.\"customer_id\", i.name";
        try {
            PreparedStatement statement = conn.prepareStatement(query1);
            ResultSet rs = statement.executeQuery();
            assertTrue (rs.next());
            assertEquals(rs.getString(1), "T1");
            assertEquals(rs.getInt(2), 1);
            assertEquals(rs.getString(3), "S1");
            assertEquals(rs.getInt(4), 1000);
            assertTrue (rs.next());
            assertEquals(rs.getString(1), "T2");
            assertEquals(rs.getInt(2), 1);
            assertEquals(rs.getString(3), "S1");
            assertEquals(rs.getInt(4), 3000);
            assertTrue (rs.next());
            assertEquals(rs.getString(1), "T3");
            assertEquals(rs.getInt(2), 1);
            assertEquals(rs.getString(3), "S2");
            assertEquals(rs.getInt(4), 5000);
            assertTrue (rs.next());
            assertEquals(rs.getString(1), "T6");
            assertEquals(rs.getInt(2), 2);
            assertEquals(rs.getString(3), "S6");
            assertEquals(rs.getInt(4), 4000);

            assertFalse(rs.next());
            
            statement = conn.prepareStatement(query2);
            rs = statement.executeQuery();
            assertTrue(rs.next());
            assertEquals(rs.getString("C.customer_id"), "0000000003");
            assertEquals(rs.getString("c.name"), "C3");
            assertEquals(rs.getString("c.phone"), "999-999-3333");
            assertEquals(rs.getString("c.address"), "303 XXX Street");
            assertNull(rs.getString("c.loc_id"));
            assertEquals(rs.getDate("c.date"), new Date(format.parse("2013-11-25 10:06:29").getTime()));
            assertEquals(rs.getString("O.order_id"), "000000000000002");
            assertEquals(rs.getString("O.customer_id"), "0000000003");
            assertEquals(rs.getString("O.item_id"), "0000000006");
            assertEquals(rs.getInt("o.price"), 552);
            assertEquals(rs.getInt("o.quantity"), 2000);
            assertEquals(rs.getTimestamp("o.date"), new Timestamp(format.parse("2013-11-25 10:06:29").getTime()));
            assertEquals(rs.getString("I.item_id"), "0000000006");
            assertEquals(rs.getString("i.name"), "T6");
            assertEquals(rs.getInt("i.price"), 600);
            assertEquals(rs.getInt("i.discount1"), 8);
            assertEquals(rs.getInt("i.discount2"), 15);
            assertEquals(rs.getString("I.supplier_id"), "0000000006");
            assertEquals(rs.getString("i.description"), "Item T6");
            assertEquals(rs.getString("S.supplier_id"), "0000000006");
            assertEquals(rs.getString("s.name"), "S6");
            assertEquals(rs.getString("s.phone"), "888-888-6666");
            assertEquals(rs.getString("s.address"), "606 YYY Street");
            assertEquals(rs.getString("s.loc_id"), "10006");
            assertTrue(rs.next());
            assertEquals(rs.getString("C.customer_id"), "0000000004");
            assertEquals(rs.getString("c.name"), "C4");
            assertEquals(rs.getString("c.phone"), "999-999-4444");
            assertEquals(rs.getString("c.address"), "404 XXX Street");
            assertEquals(rs.getString("c.loc_id"), "10004");
            assertEquals(rs.getDate("c.date"), new Date(format.parse("2013-11-22 14:22:56").getTime()));
            assertEquals(rs.getString("O.order_id"), "000000000000001");
            assertEquals(rs.getString("O.customer_id"), "0000000004");
            assertEquals(rs.getString("O.item_id"), "0000000001");
            assertEquals(rs.getInt("o.price"), 100);
            assertEquals(rs.getInt("o.quantity"), 1000);
            assertEquals(rs.getTimestamp("o.date"), new Timestamp(format.parse("2013-11-22 14:22:56").getTime()));
            assertEquals(rs.getString("I.item_id"), "0000000001");
            assertEquals(rs.getString("i.name"), "T1");
            assertEquals(rs.getInt("i.price"), 100);
            assertEquals(rs.getInt("i.discount1"), 5);
            assertEquals(rs.getInt("i.discount2"), 10);
            assertEquals(rs.getString("I.supplier_id"), "0000000001");
            assertEquals(rs.getString("i.description"), "Item T1");
            assertEquals(rs.getString("S.supplier_id"), "0000000001");
            assertEquals(rs.getString("s.name"), "S1");
            assertEquals(rs.getString("s.phone"), "888-888-1111");
            assertEquals(rs.getString("s.address"), "101 YYY Street");
            assertEquals(rs.getString("s.loc_id"), "10001");
            assertTrue(rs.next());
            assertEquals(rs.getString("C.customer_id"), "0000000004");
            assertEquals(rs.getString("c.name"), "C4");
            assertEquals(rs.getString("c.phone"), "999-999-4444");
            assertEquals(rs.getString("c.address"), "404 XXX Street");
            assertEquals(rs.getString("c.loc_id"), "10004");
            assertEquals(rs.getDate("c.date"), new Date(format.parse("2013-11-22 14:22:56").getTime()));
            assertEquals(rs.getString("O.order_id"), "000000000000004");
            assertEquals(rs.getString("O.customer_id"), "0000000004");
            assertEquals(rs.getString("O.item_id"), "0000000006");
            assertEquals(rs.getInt("o.price"), 510);
            assertEquals(rs.getInt("o.quantity"), 4000);
            assertEquals(rs.getTimestamp("o.date"), new Timestamp(format.parse("2013-11-26 13:26:04").getTime()));
            assertEquals(rs.getString("I.item_id"), "0000000006");
            assertEquals(rs.getString("i.name"), "T6");
            assertEquals(rs.getInt("i.price"), 600);
            assertEquals(rs.getInt("i.discount1"), 8);
            assertEquals(rs.getInt("i.discount2"), 15);
            assertEquals(rs.getString("I.supplier_id"), "0000000006");
            assertEquals(rs.getString("i.description"), "Item T6");
            assertEquals(rs.getString("S.supplier_id"), "0000000006");
            assertEquals(rs.getString("s.name"), "S6");
            assertEquals(rs.getString("s.phone"), "888-888-6666");
            assertEquals(rs.getString("s.address"), "606 YYY Street");
            assertEquals(rs.getString("s.loc_id"), "10006");

            assertFalse(rs.next());            
        } finally {
            conn.close();
        }
    }
    
    @Test
    public void testJoinWithSubquery() throws Exception {
        Properties props = PropertiesUtil.deepCopy(TEST_PROPERTIES);
        Connection conn = DriverManager.getConnection(getUrl(), props);
        String tableName1 = getTableName(conn, JOIN_ITEM_TABLE_FULL_NAME);
        String tableName2 = getTableName(conn, JOIN_SUPPLIER_TABLE_FULL_NAME);
        String query1 = "SELECT /*+ USE_SORT_MERGE_JOIN*/ item.\"item_id\", item.name, supp.sid, supp.name FROM " + tableName1 + " item INNER JOIN (SELECT reverse(loc_id), \"supplier_id\" sid, name FROM " + tableName2 + " WHERE name BETWEEN 'S1' AND 'S5') AS supp ON item.\"supplier_id\" = supp.sid ORDER BY \"item_id\"";
        String query2 = "SELECT /*+ USE_SORT_MERGE_JOIN*/ item.\"item_id\", item.name, supp.\"supplier_id\", supp.name FROM " + tableName1 + " item INNER JOIN (SELECT reverse(loc_id), \"supplier_id\", name FROM " + tableName2 + ") AS supp ON item.\"supplier_id\" = supp.\"supplier_id\" AND (supp.name = 'S1' OR supp.name = 'S5') ORDER BY \"item_id\"";
        try {
            PreparedStatement statement = conn.prepareStatement(query1);
            ResultSet rs = statement.executeQuery();
            assertTrue (rs.next());
            assertEquals(rs.getString(1), "0000000001");
            assertEquals(rs.getString(2), "T1");
            assertEquals(rs.getString(3), "0000000001");
            assertEquals(rs.getString(4), "S1");
            assertTrue (rs.next());
            assertEquals(rs.getString(1), "0000000002");
            assertEquals(rs.getString(2), "T2");
            assertEquals(rs.getString(3), "0000000001");
            assertEquals(rs.getString(4), "S1");
            assertTrue (rs.next());
            assertEquals(rs.getString(1), "0000000003");
            assertEquals(rs.getString(2), "T3");
            assertEquals(rs.getString(3), "0000000002");
            assertEquals(rs.getString(4), "S2");
            assertTrue (rs.next());
            assertEquals(rs.getString(1), "0000000004");
            assertEquals(rs.getString(2), "T4");
            assertEquals(rs.getString(3), "0000000002");
            assertEquals(rs.getString(4), "S2");
            assertTrue (rs.next());
            assertEquals(rs.getString(1), "0000000005");
            assertEquals(rs.getString(2), "T5");
            assertEquals(rs.getString(3), "0000000005");
            assertEquals(rs.getString(4), "S5");

            assertFalse(rs.next());
            
            
            statement = conn.prepareStatement(query2);
            rs = statement.executeQuery();
            assertTrue (rs.next());
            assertEquals(rs.getString(1), "0000000001");
            assertEquals(rs.getString(2), "T1");
            assertEquals(rs.getString(3), "0000000001");
            assertEquals(rs.getString(4), "S1");
            assertTrue (rs.next());
            assertEquals(rs.getString(1), "0000000002");
            assertEquals(rs.getString(2), "T2");
            assertEquals(rs.getString(3), "0000000001");
            assertEquals(rs.getString(4), "S1");
            assertTrue (rs.next());
            assertEquals(rs.getString(1), "0000000005");
            assertEquals(rs.getString(2), "T5");
            assertEquals(rs.getString(3), "0000000005");
            assertEquals(rs.getString(4), "S5");

            assertFalse(rs.next());
        } finally {
            conn.close();
        }
    }
    
    @Test
    public void testJoinWithSubqueryPostFilters() throws Exception {
        Properties props = PropertiesUtil.deepCopy(TEST_PROPERTIES);
        Connection conn = DriverManager.getConnection(getUrl(), props);
        try {
            String tableName1 = getTableName(conn, JOIN_ITEM_TABLE_FULL_NAME);
            String tableName2 = getTableName(conn, JOIN_SUPPLIER_TABLE_FULL_NAME);
            String query = "SELECT item.\"item_id\", item.name, supp.\"supplier_id\", supp.name FROM " + tableName1 + " item INNER JOIN (SELECT reverse(loc_id), \"supplier_id\", name FROM " + tableName2 + " LIMIT 5) AS supp ON item.\"supplier_id\" = supp.\"supplier_id\" AND (supp.name != 'S1') ORDER BY \"item_id\"";
            PreparedStatement statement = conn.prepareStatement(query);
            ResultSet rs = statement.executeQuery();
            assertTrue (rs.next());
            assertEquals(rs.getString(1), "0000000003");
            assertEquals(rs.getString(2), "T3");
            assertEquals(rs.getString(3), "0000000002");
            assertEquals(rs.getString(4), "S2");
            assertTrue (rs.next());
            assertEquals(rs.getString(1), "0000000004");
            assertEquals(rs.getString(2), "T4");
            assertEquals(rs.getString(3), "0000000002");
            assertEquals(rs.getString(4), "S2");
            assertTrue (rs.next());
            assertEquals(rs.getString(1), "0000000005");
            assertEquals(rs.getString(2), "T5");
            assertEquals(rs.getString(3), "0000000005");
            assertEquals(rs.getString(4), "S5");

            assertFalse(rs.next());
        } finally {
            conn.close();
        }
    }
    
    @Test
    public void testJoinWithSubqueryAndAggregation() throws Exception {
        Properties props = PropertiesUtil.deepCopy(TEST_PROPERTIES);
        Connection conn = DriverManager.getConnection(getUrl(), props);
        String tableName1 = getTableName(conn, JOIN_ITEM_TABLE_FULL_NAME);
        String tableName4 = getTableName(conn, JOIN_ORDER_TABLE_FULL_NAME);
        String query1 = "SELECT /*+ USE_SORT_MERGE_JOIN*/ i.name, sum(quantity) FROM " + tableName4 + " o LEFT JOIN (SELECT name, \"item_id\" iid FROM " 
            + tableName1 + ") AS i ON o.\"item_id\" = i.iid GROUP BY i.name ORDER BY i.name";
        String query2 = "SELECT /*+ USE_SORT_MERGE_JOIN*/ o.iid, sum(o.quantity) q FROM (SELECT \"item_id\" iid, quantity FROM " + tableName4 + ") AS o LEFT JOIN (SELECT \"item_id\" FROM " 
                + tableName1 + ") AS i ON o.iid = i.\"item_id\" GROUP BY o.iid ORDER BY q DESC";
        String query3 = "SELECT /*+ USE_SORT_MERGE_JOIN*/ i.iid, o.q FROM (SELECT \"item_id\" iid FROM " + tableName1 + ") AS i LEFT JOIN (SELECT \"item_id\" iid, sum(quantity) q FROM " 
                + tableName4 + " GROUP BY \"item_id\") AS o ON o.iid = i.iid ORDER BY o.q DESC NULLS LAST, i.iid";
        String query4 = "SELECT /*+ USE_SORT_MERGE_JOIN*/ i.iid, o.q FROM (SELECT \"item_id\" iid, sum(quantity) q FROM " + tableName4 + " GROUP BY \"item_id\") AS o JOIN (SELECT \"item_id\" iid FROM " 
                + tableName1 + ") AS i ON o.iid = i.iid ORDER BY o.q DESC, i.iid";
        try {
            PreparedStatement statement = conn.prepareStatement(query1);
            ResultSet rs = statement.executeQuery();
            assertTrue (rs.next());
            assertEquals(rs.getString(1), "T1");
            assertEquals(rs.getInt(2), 1000);
            assertTrue (rs.next());
            assertEquals(rs.getString(1), "T2");
            assertEquals(rs.getInt(2), 3000);
            assertTrue (rs.next());
            assertEquals(rs.getString(1), "T3");
            assertEquals(rs.getInt(2), 5000);
            assertTrue (rs.next());
            assertEquals(rs.getString(1), "T6");
            assertEquals(rs.getInt(2), 6000);

            assertFalse(rs.next());
            
            statement = conn.prepareStatement(query2);
            rs = statement.executeQuery();
            assertTrue (rs.next());
            assertEquals(rs.getString("o.iid"), "0000000006");
            assertEquals(rs.getInt("q"), 6000);
            assertTrue (rs.next());
            assertEquals(rs.getString("o.iid"), "0000000003");
            assertEquals(rs.getInt("q"), 5000);
            assertTrue (rs.next());
            assertEquals(rs.getString("o.iid"), "0000000002");
            assertEquals(rs.getInt("q"), 3000);
            assertTrue (rs.next());
            assertEquals(rs.getString("o.iid"), "0000000001");
            assertEquals(rs.getInt("q"), 1000);

            assertFalse(rs.next());
            
            statement = conn.prepareStatement(query3);
            rs = statement.executeQuery();
            assertTrue (rs.next());
            assertEquals(rs.getString("i.iid"), "0000000006");
            assertEquals(rs.getInt("o.q"), 6000);
            assertTrue (rs.next());
            assertEquals(rs.getString("i.iid"), "0000000003");
            assertEquals(rs.getInt("o.q"), 5000);
            assertTrue (rs.next());
            assertEquals(rs.getString("i.iid"), "0000000002");
            assertEquals(rs.getInt("o.q"), 3000);
            assertTrue (rs.next());
            assertEquals(rs.getString("i.iid"), "0000000001");
            assertEquals(rs.getInt("o.q"), 1000);
            assertTrue (rs.next());
            assertEquals(rs.getString("i.iid"), "0000000004");
            assertEquals(rs.getInt("o.q"), 0);
            assertTrue (rs.next());
            assertEquals(rs.getString("i.iid"), "0000000005");
            assertEquals(rs.getInt("o.q"), 0);
            assertTrue (rs.next());
            assertEquals(rs.getString("i.iid"), "invalid001");
            assertEquals(rs.getInt("o.q"), 0);

            assertFalse(rs.next());
            
            statement = conn.prepareStatement(query4);
            rs = statement.executeQuery();
            assertTrue (rs.next());
            assertEquals(rs.getString("i.iid"), "0000000006");
            assertEquals(rs.getInt("o.q"), 6000);
            assertTrue (rs.next());
            assertEquals(rs.getString("i.iid"), "0000000003");
            assertEquals(rs.getInt("o.q"), 5000);
            assertTrue (rs.next());
            assertEquals(rs.getString("i.iid"), "0000000002");
            assertEquals(rs.getInt("o.q"), 3000);
            assertTrue (rs.next());
            assertEquals(rs.getString("i.iid"), "0000000001");
            assertEquals(rs.getInt("o.q"), 1000);

            assertFalse(rs.next());
        } finally {
            conn.close();
        }
    }
    
    @Test
    public void testNestedSubqueries() throws Exception {
        Properties props = PropertiesUtil.deepCopy(TEST_PROPERTIES);
        Connection conn = DriverManager.getConnection(getUrl(), props);
        String tableName1 = getTableName(conn, JOIN_ITEM_TABLE_FULL_NAME);
        String tableName2 = getTableName(conn, JOIN_SUPPLIER_TABLE_FULL_NAME);
        String tableName3 = getTableName(conn, JOIN_CUSTOMER_TABLE_FULL_NAME);
        String tableName4 = getTableName(conn, JOIN_ORDER_TABLE_FULL_NAME);
        String query1 = "SELECT /*+ USE_SORT_MERGE_JOIN*/ q.iname, count(c.name), min(q.sname), max(o.quantity) FROM (SELECT \"customer_id\" cid, \"item_id\" iid, quantity FROM " + tableName4 + ") AS o LEFT JOIN " 
                + "(SELECT /*+ USE_SORT_MERGE_JOIN*/ i.iid iid, s.name sname, i.name iname FROM (SELECT \"supplier_id\" sid, name FROM " + tableName2 + ") AS s RIGHT JOIN (SELECT \"item_id\" iid, name, \"supplier_id\" sid FROM " + tableName1 + ") AS i ON i.sid = s.sid) AS q" 
                + " ON o.iid = q.iid LEFT JOIN (SELECT \"customer_id\" cid, name FROM " 
                + tableName3 + ") AS c ON c.cid = o.cid GROUP BY q.iname ORDER BY q.iname";
<<<<<<< HEAD
        String query2 = "SELECT /*+ USE_SORT_MERGE_JOIN*/ * FROM (SELECT \"customer_id\" cid, name, phone, address, loc_id, \"DATE\" FROM " + tableName3 + ") AS c INNER JOIN " 
                + "(SELECT /*+ USE_SORT_MERGE_JOIN*/ o.oid ooid, o.cid ocid, o.iid oiid, o.price * o.quantity, o.\"DATE\" odate, qi.iiid iiid, qi.iname iname, qi.iprice iprice, qi.idiscount1 idiscount1, qi.idiscount2 idiscount2, qi.isid isid, qi.idescription idescription, qi.ssid ssid, qi.sname sname, qi.sphone sphone, qi.saddress saddress, qi.sloc_id sloc_id FROM (SELECT \"item_id\" iid, \"customer_id\" cid, \"order_id\" oid, price, quantity, \"DATE\" FROM " + tableName4 + ") AS o INNER JOIN " 
                + "(SELECT /*+ USE_SORT_MERGE_JOIN*/ i.iid iiid, i.name iname, i.price iprice, i.discount1 idiscount1, i.discount2 idiscount2, i.sid isid, i.description idescription, s.sid ssid, s.name sname, s.phone sphone, s.address saddress, s.loc_id sloc_id FROM (SELECT \"supplier_id\" sid, name, phone, address, loc_id FROM " + tableName2 + ") AS s RIGHT JOIN (SELECT \"item_id\" iid, name, price, discount1, discount2, \"supplier_id\" sid, description FROM " + tableName1 + ") AS i ON i.sid = s.sid) as qi" 
=======
        String query2 = "SELECT /*+ USE_SORT_MERGE_JOIN*/ * FROM (SELECT \"customer_id\" cid, name, phone, address, loc_id, \"DATE\" FROM " + tableName3 + ") AS c INNER JOIN "
                + "(SELECT /*+ USE_SORT_MERGE_JOIN*/ o.oid ooid, o.cid ocid, o.iid oiid, o.price * o.quantity, o.\"DATE\" odate, qi.iiid iiid, qi.iname iname, qi.iprice iprice, qi.idiscount1 idiscount1, qi.idiscount2 idiscount2, qi.isid isid, qi.idescription idescription, qi.ssid ssid, qi.sname sname, qi.sphone sphone, qi.saddress saddress, qi.sloc_id sloc_id FROM (SELECT \"item_id\" iid, \"customer_id\" cid, \"order_id\" oid, price, quantity, \"DATE\" FROM " + tableName4 + ") AS o INNER JOIN "
                + "(SELECT /*+ USE_SORT_MERGE_JOIN*/ i.iid iiid, i.name iname, i.price iprice, i.discount1 idiscount1, i.discount2 idiscount2, i.sid isid, i.description idescription, s.sid ssid, s.name sname, s.phone sphone, s.address saddress, s.loc_id sloc_id FROM (SELECT \"supplier_id\" sid, name, phone, address, loc_id FROM " + tableName2 + ") AS s RIGHT JOIN (SELECT \"item_id\" iid, name, price, discount1, discount2, \"supplier_id\" sid, description FROM " + tableName1 + ") AS i ON i.sid = s.sid) as qi"
>>>>>>> 13ae3f38
                + " ON o.iid = qi.iiid) as qo ON c.cid = qo.ocid" 
                + " WHERE c.cid <= '0000000005' AND qo.ooid != '000000000000003' AND qo.iname != 'T3' ORDER BY c.cid, qo.iname";
        try {
            PreparedStatement statement = conn.prepareStatement(query1);
            ResultSet rs = statement.executeQuery();
            assertTrue (rs.next());
            assertEquals(rs.getString(1), "T1");
            assertEquals(rs.getInt(2), 1);
            assertEquals(rs.getString(3), "S1");
            assertEquals(rs.getInt(4), 1000);
            assertTrue (rs.next());
            assertEquals(rs.getString(1), "T2");
            assertEquals(rs.getInt(2), 1);
            assertEquals(rs.getString(3), "S1");
            assertEquals(rs.getInt(4), 3000);
            assertTrue (rs.next());
            assertEquals(rs.getString(1), "T3");
            assertEquals(rs.getInt(2), 1);
            assertEquals(rs.getString(3), "S2");
            assertEquals(rs.getInt(4), 5000);
            assertTrue (rs.next());
            assertEquals(rs.getString(1), "T6");
            assertEquals(rs.getInt(2), 2);
            assertEquals(rs.getString(3), "S6");
            assertEquals(rs.getInt(4), 4000);

            assertFalse(rs.next());
            
            statement = conn.prepareStatement(query2);
            rs = statement.executeQuery();
            assertTrue(rs.next());
            assertEquals(rs.getString("c.cid"), "0000000003");
            assertEquals(rs.getString("c.name"), "C3");
            assertEquals(rs.getString("c.phone"), "999-999-3333");
            assertEquals(rs.getString("c.address"), "303 XXX Street");
            assertNull(rs.getString("c.loc_id"));
            assertEquals(rs.getDate("c.date"), new Date(format.parse("2013-11-25 10:06:29").getTime()));
            assertEquals(rs.getString("qo.ooid"), "000000000000002");
            assertEquals(rs.getString("qo.ocid"), "0000000003");
            assertEquals(rs.getString("qo.oiid"), "0000000006");
            assertEquals(rs.getInt(10), 1104000);
            assertEquals(rs.getTimestamp("qo.odate"), new Timestamp(format.parse("2013-11-25 10:06:29").getTime()));
            assertEquals(rs.getString("qo.iiid"), "0000000006");
            assertEquals(rs.getString("qo.iname"), "T6");
            assertEquals(rs.getInt("qo.iprice"), 600);
            assertEquals(rs.getInt("qo.idiscount1"), 8);
            assertEquals(rs.getInt("qo.idiscount2"), 15);
            assertEquals(rs.getString("qo.isid"), "0000000006");
            assertEquals(rs.getString("qo.idescription"), "Item T6");
            assertEquals(rs.getString("qo.ssid"), "0000000006");
            assertEquals(rs.getString("qo.sname"), "S6");
            assertEquals(rs.getString("qo.sphone"), "888-888-6666");
            assertEquals(rs.getString("qo.saddress"), "606 YYY Street");
            assertEquals(rs.getString("qo.sloc_id"), "10006");
            assertTrue(rs.next());
            assertEquals(rs.getString("c.cid"), "0000000004");
            assertEquals(rs.getString("c.name"), "C4");
            assertEquals(rs.getString("c.phone"), "999-999-4444");
            assertEquals(rs.getString("c.address"), "404 XXX Street");
            assertEquals(rs.getString("c.loc_id"), "10004");
            assertEquals(rs.getDate("c.date"), new Date(format.parse("2013-11-22 14:22:56").getTime()));
            assertEquals(rs.getString("qo.ooid"), "000000000000001");
            assertEquals(rs.getString("qo.ocid"), "0000000004");
            assertEquals(rs.getString("qo.oiid"), "0000000001");
            assertEquals(rs.getInt(10), 100000);
            assertEquals(rs.getTimestamp("qo.odate"), new Timestamp(format.parse("2013-11-22 14:22:56").getTime()));
            assertEquals(rs.getString("qo.iiid"), "0000000001");
            assertEquals(rs.getString("qo.iname"), "T1");
            assertEquals(rs.getInt("qo.iprice"), 100);
            assertEquals(rs.getInt("qo.idiscount1"), 5);
            assertEquals(rs.getInt("qo.idiscount2"), 10);
            assertEquals(rs.getString("qo.isid"), "0000000001");
            assertEquals(rs.getString("qo.idescription"), "Item T1");
            assertEquals(rs.getString("qo.ssid"), "0000000001");
            assertEquals(rs.getString("qo.sname"), "S1");
            assertEquals(rs.getString("qo.sphone"), "888-888-1111");
            assertEquals(rs.getString("qo.saddress"), "101 YYY Street");
            assertEquals(rs.getString("qo.sloc_id"), "10001");
            assertTrue(rs.next());
            assertEquals(rs.getString("c.cid"), "0000000004");
            assertEquals(rs.getString("c.name"), "C4");
            assertEquals(rs.getString("c.phone"), "999-999-4444");
            assertEquals(rs.getString("c.address"), "404 XXX Street");
            assertEquals(rs.getString("c.loc_id"), "10004");
            assertEquals(rs.getDate("c.date"), new Date(format.parse("2013-11-22 14:22:56").getTime()));
            assertEquals(rs.getString("qo.ooid"), "000000000000004");
            assertEquals(rs.getString("qo.ocid"), "0000000004");
            assertEquals(rs.getString("qo.oiid"), "0000000006");
            assertEquals(rs.getInt(10), 2040000);
            assertEquals(rs.getTimestamp("qo.odate"), new Timestamp(format.parse("2013-11-26 13:26:04").getTime()));
            assertEquals(rs.getString("qo.iiid"), "0000000006");
            assertEquals(rs.getString("qo.iname"), "T6");
            assertEquals(rs.getInt("qo.iprice"), 600);
            assertEquals(rs.getInt("qo.idiscount1"), 8);
            assertEquals(rs.getInt("qo.idiscount2"), 15);
            assertEquals(rs.getString("qo.isid"), "0000000006");
            assertEquals(rs.getString("qo.idescription"), "Item T6");
            assertEquals(rs.getString("qo.ssid"), "0000000006");
            assertEquals(rs.getString("qo.sname"), "S6");
            assertEquals(rs.getString("qo.sphone"), "888-888-6666");
            assertEquals(rs.getString("qo.saddress"), "606 YYY Street");
            assertEquals(rs.getString("qo.sloc_id"), "10006");

            assertFalse(rs.next());            
        } finally {
            conn.close();
        }
    }
    
    @Test
    public void testJoinWithLimit() throws Exception {
        Properties props = PropertiesUtil.deepCopy(TEST_PROPERTIES);
        Connection conn = DriverManager.getConnection(getUrl(), props);
        String tableName1 = getTableName(conn, JOIN_ITEM_TABLE_FULL_NAME);
        String tableName2 = getTableName(conn, JOIN_SUPPLIER_TABLE_FULL_NAME);
        String tableName4 = getTableName(conn, JOIN_ORDER_TABLE_FULL_NAME);
        String query1 = "SELECT /*+ USE_SORT_MERGE_JOIN*/ \"order_id\", i.name, s.name, s.address, quantity FROM " + tableName2 + " s LEFT JOIN " 
                + tableName1 + " i ON i.\"supplier_id\" = s.\"supplier_id\" LEFT JOIN "
                + tableName4 + " o ON o.\"item_id\" = i.\"item_id\" LIMIT 4";
        String query2 = "SELECT /*+ USE_SORT_MERGE_JOIN*/ \"order_id\", i.name, s.name, s.address, quantity FROM " + tableName2 + " s JOIN " 
                + tableName1 + " i ON i.\"supplier_id\" = s.\"supplier_id\" JOIN "
                + tableName4 + " o ON o.\"item_id\" = i.\"item_id\" LIMIT 3";
        try {
            PreparedStatement statement = conn.prepareStatement(query1);
            ResultSet rs = statement.executeQuery();
            assertTrue (rs.next());
            assertNull(rs.getString(1));
            assertNull(rs.getString(2));
            assertEquals(rs.getString(3), "S3");
            assertEquals(rs.getString(4), "303 YYY Street");
            assertEquals(rs.getInt(5), 0);
            assertTrue (rs.next());
            assertNull(rs.getString(1));
            assertNull(rs.getString(2));
            assertEquals(rs.getString(3), "S4");
            assertEquals(rs.getString(4), "404 YYY Street");
            assertEquals(rs.getInt(5), 0);
            assertTrue (rs.next());
            assertEquals(rs.getString(1), "000000000000001");
            assertEquals(rs.getString(2), "T1");
            assertEquals(rs.getString(3), "S1");
            assertEquals(rs.getString(4), "101 YYY Street");
            assertEquals(rs.getInt(5), 1000);
            assertTrue (rs.next());
            assertEquals(rs.getString(1), "000000000000003");
            assertEquals(rs.getString(2), "T2");
            assertEquals(rs.getString(3), "S1");
            assertEquals(rs.getString(4), "101 YYY Street");
            assertEquals(rs.getInt(5), 3000);

            assertFalse(rs.next());
            
            statement = conn.prepareStatement(query2);
            rs = statement.executeQuery();
            assertTrue (rs.next());
            assertEquals(rs.getString(1), "000000000000001");
            assertEquals(rs.getString(2), "T1");
            assertEquals(rs.getString(3), "S1");
            assertEquals(rs.getString(4), "101 YYY Street");
            assertEquals(rs.getInt(5), 1000);
            assertTrue (rs.next());
            assertEquals(rs.getString(1), "000000000000003");
            assertEquals(rs.getString(2), "T2");
            assertEquals(rs.getString(3), "S1");
            assertEquals(rs.getString(4), "101 YYY Street");
            assertEquals(rs.getInt(5), 3000);
            assertTrue (rs.next());
            assertEquals(rs.getString(1), "000000000000005");
            assertEquals(rs.getString(2), "T3");
            assertEquals(rs.getString(3), "S2");
            assertEquals(rs.getString(4), "202 YYY Street");
            assertEquals(rs.getInt(5), 5000);

            assertFalse(rs.next());
        } finally {
            conn.close();
        }
    }

    @Test
    public void testJoinWithOffset() throws Exception {
        Properties props = PropertiesUtil.deepCopy(TEST_PROPERTIES);
        Connection conn = DriverManager.getConnection(getUrl(), props);
        String tableName1 = getTableName(conn, JOIN_ITEM_TABLE_FULL_NAME);
        String tableName2 = getTableName(conn, JOIN_SUPPLIER_TABLE_FULL_NAME);
        String tableName4 = getTableName(conn, JOIN_ORDER_TABLE_FULL_NAME);
        String query1 = "SELECT /*+ USE_SORT_MERGE_JOIN*/ \"order_id\", i.name, s.name, s.address, quantity FROM "
                + tableName2 + " s LEFT JOIN " + tableName1
                + " i ON i.\"supplier_id\" = s.\"supplier_id\" LEFT JOIN " + tableName4
                + " o ON o.\"item_id\" = i.\"item_id\" LIMIT 2 OFFSET 1";
        String query2 = "SELECT /*+ USE_SORT_MERGE_JOIN*/ \"order_id\", i.name, s.name, s.address, quantity FROM "
                + tableName2 + " s JOIN " + tableName1
                + " i ON i.\"supplier_id\" = s.\"supplier_id\" JOIN " + tableName4
                + " o ON o.\"item_id\" = i.\"item_id\" LIMIT 1 OFFSET 2";
        try {
            PreparedStatement statement = conn.prepareStatement(query1);
            ResultSet rs = statement.executeQuery();
            assertTrue(rs.next());
            assertNull(rs.getString(1));
            assertNull(rs.getString(2));
            assertEquals(rs.getString(3), "S4");
            assertEquals(rs.getString(4), "404 YYY Street");
            assertEquals(rs.getInt(5), 0);
            assertTrue(rs.next());
            assertEquals(rs.getString(1), "000000000000001");
            assertEquals(rs.getString(2), "T1");
            assertEquals(rs.getString(3), "S1");
            assertEquals(rs.getString(4), "101 YYY Street");
            assertEquals(rs.getInt(5), 1000);
            assertFalse(rs.next());

            statement = conn.prepareStatement(query2);
            rs = statement.executeQuery();
            assertTrue(rs.next());
            assertEquals(rs.getString(1), "000000000000005");
            assertEquals(rs.getString(2), "T3");
            assertEquals(rs.getString(3), "S2");
            assertEquals(rs.getString(4), "202 YYY Street");
            assertEquals(rs.getInt(5), 5000);

            assertFalse(rs.next());
        } finally {
            conn.close();
        }
    }

    @Test
    public void testNonEquiJoin() throws Exception {
        Properties props = PropertiesUtil.deepCopy(TEST_PROPERTIES);
        Connection conn = DriverManager.getConnection(getUrl(), props);
        try {
            String tableName1 = getTableName(conn, JOIN_ITEM_TABLE_FULL_NAME);
            String tableName2 = getTableName(conn, JOIN_SUPPLIER_TABLE_FULL_NAME);
            String query = "SELECT /*+ USE_SORT_MERGE_JOIN*/ item.name, supp.name FROM " + tableName1 + " item, " + tableName2 + " supp WHERE item.\"supplier_id\" > supp.\"supplier_id\"";
            PreparedStatement statement = conn.prepareStatement(query);
            ResultSet rs = statement.executeQuery();
            assertTrue(rs.next());
            assertEquals(rs.getString(1), "T3");
            assertEquals(rs.getString(2), "S1");
            assertTrue(rs.next());
            assertEquals(rs.getString(1), "T4");
            assertEquals(rs.getString(2), "S1");
            assertTrue(rs.next());
            assertEquals(rs.getString(1), "T5");
            assertEquals(rs.getString(2), "S1");
            assertTrue(rs.next());
            assertEquals(rs.getString(1), "T5");
            assertEquals(rs.getString(2), "S2");
            assertTrue(rs.next());
            assertEquals(rs.getString(1), "T5");
            assertEquals(rs.getString(2), "S3");
            assertTrue(rs.next());
            assertEquals(rs.getString(1), "T5");
            assertEquals(rs.getString(2), "S4");
            assertTrue(rs.next());
            assertEquals(rs.getString(1), "T6");
            assertEquals(rs.getString(2), "S1");
            assertTrue(rs.next());
            assertEquals(rs.getString(1), "T6");
            assertEquals(rs.getString(2), "S2");
            assertTrue(rs.next());
            assertEquals(rs.getString(1), "T6");
            assertEquals(rs.getString(2), "S3");
            assertTrue(rs.next());
            assertEquals(rs.getString(1), "T6");
            assertEquals(rs.getString(2), "S4");
            assertTrue(rs.next());
            assertEquals(rs.getString(1), "T6");
            assertEquals(rs.getString(2), "S5");

            assertFalse(rs.next());
            
            query = "SELECT /*+ USE_SORT_MERGE_JOIN*/ item.name, supp.name FROM " + tableName1 + " item JOIN " + tableName2 + " supp ON item.\"supplier_id\" > supp.\"supplier_id\"";
            statement = conn.prepareStatement(query);
            try {
                statement.executeQuery();
                fail("Should have got SQLException.");
            } catch (SQLException e) {
                assertEquals(SQLExceptionCode.AMBIGUOUS_JOIN_CONDITION.getErrorCode(), e.getErrorCode());
            }
        } finally {
            conn.close();
        }
    }

    @Test
    public void testJoinWithSetMaxRows() throws Exception {
        Properties props = PropertiesUtil.deepCopy(TEST_PROPERTIES);
        Connection conn = DriverManager.getConnection(getUrl(), props);
        String tableName1 = getTableName(conn, JOIN_ITEM_TABLE_FULL_NAME);
        String tableName4 = getTableName(conn, JOIN_ORDER_TABLE_FULL_NAME);
        String [] queries = new String[2];
        queries[0] = "SELECT /*+ USE_SORT_MERGE_JOIN*/ \"order_id\", i.name, quantity FROM " + tableName1 + " i JOIN "
                + tableName4 + " o ON o.\"item_id\" = i.\"item_id\"";
        queries[1] = "SELECT /*+ USE_SORT_MERGE_JOIN*/ o.\"order_id\", i.name, o.quantity FROM " + tableName1 + " i JOIN " 
                + "(SELECT \"order_id\", \"item_id\", quantity FROM " + tableName4 + ") o " 
                + "ON o.\"item_id\" = i.\"item_id\"";
        try {
            for (int i = 0; i < queries.length; i++) {
                String query = queries[i];
                Statement statement = conn.createStatement();
                statement.setMaxRows(4);
                ResultSet rs = statement.executeQuery(query);
                assertTrue (rs.next());
                assertEquals(rs.getString(1), "000000000000001");
                assertEquals(rs.getString(2), "T1");
                assertEquals(rs.getInt(3), 1000);
                assertTrue (rs.next());
                assertEquals(rs.getString(1), "000000000000003");
                assertEquals(rs.getString(2), "T2");
                assertEquals(rs.getInt(3), 3000);
                assertTrue (rs.next());
                assertEquals(rs.getString(1), "000000000000005");
                assertEquals(rs.getString(2), "T3");
                assertEquals(rs.getInt(3), 5000);
                assertTrue (rs.next());
                assertTrue(rs.getString(1).equals("000000000000002") || rs.getString(1).equals("000000000000004"));
                assertEquals(rs.getString(2), "T6");
                assertTrue(rs.getInt(3) == 2000 || rs.getInt(3) == 4000);

                assertFalse(rs.next());
                
                rs = statement.executeQuery("EXPLAIN " + query);
                assertPlansEqual(i == 0 ? plans[1] : plans[1].replaceFirst("O\\.item_id", "item_id"), QueryUtil.getExplainPlan(rs));
            }
        } finally {
            conn.close();
        }
    }
}
<|MERGE_RESOLUTION|>--- conflicted
+++ resolved
@@ -582,21 +582,6 @@
         String tableName3 = getTableName(conn, JOIN_CUSTOMER_TABLE_FULL_NAME);
         String tableName4 = getTableName(conn, JOIN_ORDER_TABLE_FULL_NAME);
         String[] query = new String[5];
-<<<<<<< HEAD
-        query[0] = "SELECT /*+ USE_SORT_MERGE_JOIN*/ \"order_id\", c.name, i.name iname, quantity, o.\"DATE\" FROM " + tableName4 + " o JOIN " 
-            + tableName3 + " c ON o.\"customer_id\" = c.\"customer_id\" JOIN " 
-            + tableName1 + " i ON o.\"item_id\" = i.\"item_id\" ORDER BY \"order_id\"";
-        query[1] = "SELECT /*+ USE_SORT_MERGE_JOIN*/ \"order_id\", c.name, i.name iname, quantity, o.\"DATE\" FROM " + tableName4 + " o, " 
-                + tableName3 + " c, " 
-                + tableName1 + " i WHERE o.\"item_id\" = i.\"item_id\" AND o.\"customer_id\" = c.\"customer_id\" ORDER BY \"order_id\"";
-        query[2] = "SELECT /*+ USE_SORT_MERGE_JOIN*/ \"order_id\", c.name, i.name iname, quantity, o.\"DATE\" FROM " + tableName4 + " o JOIN " 
-                + tableName3 + " c ON o.\"customer_id\" = c.\"customer_id\" JOIN " 
-                + tableName1 + " i ON o.\"item_id\" = i.\"item_id\" ORDER BY \"order_id\"";
-        query[3] = "SELECT /*+ USE_SORT_MERGE_JOIN*/ \"order_id\", c.name, i.name iname, quantity, o.\"DATE\" FROM (" + tableName4 + " o, " 
-                + tableName3 + " c), " 
-                + tableName1 + " i WHERE o.\"item_id\" = i.\"item_id\" AND o.\"customer_id\" = c.\"customer_id\" ORDER BY \"order_id\"";
-        query[4] = "SELECT /*+ USE_SORT_MERGE_JOIN*/ \"order_id\", c.name, i.name iname, quantity, o.\"DATE\" FROM " + tableName4 + " o, (" 
-=======
         query[0] = "SELECT /*+ USE_SORT_MERGE_JOIN*/ \"order_id\", c.name, i.name iname, quantity, o.\"DATE\" FROM " + tableName4 + " o JOIN "
             + tableName3 + " c ON o.\"customer_id\" = c.\"customer_id\" JOIN " 
             + tableName1 + " i ON o.\"item_id\" = i.\"item_id\" ORDER BY \"order_id\"";
@@ -610,7 +595,6 @@
                 + tableName3 + " c), " 
                 + tableName1 + " i WHERE o.\"item_id\" = i.\"item_id\" AND o.\"customer_id\" = c.\"customer_id\" ORDER BY \"order_id\"";
         query[4] = "SELECT /*+ USE_SORT_MERGE_JOIN*/ \"order_id\", c.name, i.name iname, quantity, o.\"DATE\" FROM " + tableName4 + " o, ("
->>>>>>> 13ae3f38
                 + tableName3 + " c, " 
                 + tableName1 + " i) WHERE o.\"item_id\" = i.\"item_id\" AND o.\"customer_id\" = c.\"customer_id\" ORDER BY \"order_id\"";
         try {
@@ -810,17 +794,10 @@
         String tableName1 = getTableName(conn, JOIN_ITEM_TABLE_FULL_NAME);
         String tableName2 = getTableName(conn, JOIN_SUPPLIER_TABLE_FULL_NAME);
         String tableName4 = getTableName(conn, JOIN_ORDER_TABLE_FULL_NAME);
-<<<<<<< HEAD
-        String query1 = "SELECT /*+ USE_SORT_MERGE_JOIN*/ \"order_id\", i.name, s.name, quantity, \"DATE\" FROM " + tableName4 + " o LEFT JOIN " 
-                + tableName1 + " i ON o.\"item_id\" = i.\"item_id\" RIGHT JOIN "
-                + tableName2 + " s ON i.\"supplier_id\" = s.\"supplier_id\" ORDER BY \"order_id\", s.\"supplier_id\" DESC";
-        String query2 = "SELECT /*+ USE_SORT_MERGE_JOIN*/ \"order_id\", i.name, s.name, quantity, \"DATE\" FROM " + tableName4 + " o LEFT JOIN " 
-=======
         String query1 = "SELECT /*+ USE_SORT_MERGE_JOIN*/ \"order_id\", i.name, s.name, quantity, \"DATE\" FROM " + tableName4 + " o LEFT JOIN "
                 + tableName1 + " i ON o.\"item_id\" = i.\"item_id\" RIGHT JOIN "
                 + tableName2 + " s ON i.\"supplier_id\" = s.\"supplier_id\" ORDER BY \"order_id\", s.\"supplier_id\" DESC";
         String query2 = "SELECT /*+ USE_SORT_MERGE_JOIN*/ \"order_id\", i.name, s.name, quantity, \"DATE\" FROM " + tableName4 + " o LEFT JOIN "
->>>>>>> 13ae3f38
                 + "(" + tableName1 + " i RIGHT JOIN " + tableName2 + " s ON i.\"supplier_id\" = s.\"supplier_id\")" 
                 + " ON o.\"item_id\" = i.\"item_id\" ORDER BY \"order_id\", s.\"supplier_id\" DESC";
         try {
@@ -923,17 +900,10 @@
         String tableName1 = getTableName(conn, JOIN_ITEM_TABLE_FULL_NAME);
         String tableName2 = getTableName(conn, JOIN_SUPPLIER_TABLE_FULL_NAME);
         String tableName4 = getTableName(conn, JOIN_ORDER_TABLE_FULL_NAME);
-<<<<<<< HEAD
-        String query1 = "SELECT \"order_id\", i.name, s.name, quantity, \"DATE\" FROM " + tableName1 + " i RIGHT JOIN " 
-                + tableName4 + " o ON o.\"item_id\" = i.\"item_id\" LEFT JOIN "
-                + tableName2 + " s ON i.\"supplier_id\" = s.\"supplier_id\" ORDER BY \"order_id\"";
-        String query2 = "SELECT \"order_id\", i.name, s.name, quantity, \"DATE\" FROM " + tableName4 + " o RIGHT JOIN " 
-=======
         String query1 = "SELECT \"order_id\", i.name, s.name, quantity, \"DATE\" FROM " + tableName1 + " i RIGHT JOIN "
                 + tableName4 + " o ON o.\"item_id\" = i.\"item_id\" LEFT JOIN "
                 + tableName2 + " s ON i.\"supplier_id\" = s.\"supplier_id\" ORDER BY \"order_id\"";
         String query2 = "SELECT \"order_id\", i.name, s.name, quantity, \"DATE\" FROM " + tableName4 + " o RIGHT JOIN "
->>>>>>> 13ae3f38
                 + "(" + tableName1 + " i LEFT JOIN " + tableName2 + " s ON i.\"supplier_id\" = s.\"supplier_id\")" 
                 + " ON o.\"item_id\" = i.\"item_id\" ORDER BY \"order_id\", s.\"supplier_id\" DESC";
         try {
@@ -1037,17 +1007,10 @@
         String tableName2 = getTableName(conn, JOIN_SUPPLIER_TABLE_FULL_NAME);
         String tableName4 = getTableName(conn, JOIN_ORDER_TABLE_FULL_NAME);
         String[] queries = {
-<<<<<<< HEAD
-                "SELECT /*+ USE_SORT_MERGE_JOIN*/ \"order_id\", i.name, s.name, quantity, \"DATE\" FROM " + tableName4 + " o LEFT JOIN " 
-                        + tableName1 + " i ON o.\"item_id\" = i.\"item_id\" LEFT JOIN "
-                        + tableName2 + " s ON i.\"supplier_id\" = s.\"supplier_id\" ORDER BY \"order_id\"",
-                "SELECT /*+ USE_SORT_MERGE_JOIN*/ \"order_id\", i.name, s.name, quantity, \"DATE\" FROM " + tableName4 + " o LEFT JOIN " 
-=======
                 "SELECT /*+ USE_SORT_MERGE_JOIN*/ \"order_id\", i.name, s.name, quantity, \"DATE\" FROM " + tableName4 + " o LEFT JOIN "
                         + tableName1 + " i ON o.\"item_id\" = i.\"item_id\" LEFT JOIN "
                         + tableName2 + " s ON i.\"supplier_id\" = s.\"supplier_id\" ORDER BY \"order_id\"",
                 "SELECT /*+ USE_SORT_MERGE_JOIN*/ \"order_id\", i.name, s.name, quantity, \"DATE\" FROM " + tableName4 + " o LEFT JOIN "
->>>>>>> 13ae3f38
                         + "(" + tableName1 + " i LEFT JOIN " + tableName2 + " s ON i.\"supplier_id\" = s.\"supplier_id\") " 
                         + "ON o.\"item_id\" = i.\"item_id\" ORDER BY \"order_id\""};
         try {
@@ -1099,11 +1062,7 @@
         String tableName1 = getTableName(conn, JOIN_ITEM_TABLE_FULL_NAME);
         String tableName2 = getTableName(conn, JOIN_SUPPLIER_TABLE_FULL_NAME);
         String tableName4 = getTableName(conn, JOIN_ORDER_TABLE_FULL_NAME);
-<<<<<<< HEAD
-        String query = "SELECT /*+ USE_SORT_MERGE_JOIN*/ \"order_id\", i.name, s.name, quantity, \"DATE\" FROM " + tableName4 + " o RIGHT JOIN " 
-=======
         String query = "SELECT /*+ USE_SORT_MERGE_JOIN*/ \"order_id\", i.name, s.name, quantity, \"DATE\" FROM " + tableName4 + " o RIGHT JOIN "
->>>>>>> 13ae3f38
             + tableName1 + " i ON o.\"item_id\" = i.\"item_id\" RIGHT JOIN "
             + tableName2 + " s ON i.\"supplier_id\" = s.\"supplier_id\" ORDER BY \"order_id\", s.\"supplier_id\" DESC";
         try {
@@ -1570,11 +1529,7 @@
         Connection conn = DriverManager.getConnection(getUrl(), props);
         String tableName3 = getTableName(conn, JOIN_CUSTOMER_TABLE_FULL_NAME);
         String tableName4 = getTableName(conn, JOIN_ORDER_TABLE_FULL_NAME);
-<<<<<<< HEAD
-        String query = "SELECT /*+ USE_SORT_MERGE_JOIN*/ \"order_id\", c.name, o.\"DATE\" FROM " + tableName4 + " o INNER JOIN " 
-=======
         String query = "SELECT /*+ USE_SORT_MERGE_JOIN*/ \"order_id\", c.name, o.\"DATE\" FROM " + tableName4 + " o INNER JOIN "
->>>>>>> 13ae3f38
             + tableName3 + " c ON o.\"customer_id\" = c.\"customer_id\" AND o.\"DATE\" = c.\"DATE\" ORDER BY \"order_id\"";
         try {
             PreparedStatement statement = conn.prepareStatement(query);
@@ -1799,19 +1754,11 @@
                     + "    item_name varchar not null, " 
                     + "    supplier_name varchar, "
                     + "    quantity integer, "
-<<<<<<< HEAD
-                    + "    \"DATE\" timestamp " 
-                    + "    CONSTRAINT pk PRIMARY KEY (\"order_id\", item_name))");
-            conn.createStatement().execute("UPSERT /*+ USE_SORT_MERGE_JOIN*/ INTO " + tempTable 
-                    + "(\"order_id\", item_name, supplier_name, quantity, \"DATE\") " 
-                    + "SELECT \"order_id\", i.name, s.name, quantity, \"DATE\" FROM " 
-=======
                     + "    \"DATE\" timestamp "
                     + "    CONSTRAINT pk PRIMARY KEY (\"order_id\", item_name))");
             conn.createStatement().execute("UPSERT /*+ USE_SORT_MERGE_JOIN*/ INTO " + tempTable
                     + "(\"order_id\", item_name, supplier_name, quantity, \"DATE\") "
                     + "SELECT \"order_id\", i.name, s.name, quantity, \"DATE\" FROM "
->>>>>>> 13ae3f38
                     + tableName4 + " o LEFT JOIN " 
                     + tableName1 + " i ON o.\"item_id\" = i.\"item_id\" LEFT JOIN "
                     + tableName2 + " s ON i.\"supplier_id\" = s.\"supplier_id\"");
@@ -2280,15 +2227,9 @@
                 + "(SELECT /*+ USE_SORT_MERGE_JOIN*/ i.iid iid, s.name sname, i.name iname FROM (SELECT \"supplier_id\" sid, name FROM " + tableName2 + ") AS s RIGHT JOIN (SELECT \"item_id\" iid, name, \"supplier_id\" sid FROM " + tableName1 + ") AS i ON i.sid = s.sid) AS q" 
                 + " ON o.iid = q.iid LEFT JOIN (SELECT \"customer_id\" cid, name FROM " 
                 + tableName3 + ") AS c ON c.cid = o.cid GROUP BY q.iname ORDER BY q.iname";
-<<<<<<< HEAD
-        String query2 = "SELECT /*+ USE_SORT_MERGE_JOIN*/ * FROM (SELECT \"customer_id\" cid, name, phone, address, loc_id, \"DATE\" FROM " + tableName3 + ") AS c INNER JOIN " 
-                + "(SELECT /*+ USE_SORT_MERGE_JOIN*/ o.oid ooid, o.cid ocid, o.iid oiid, o.price * o.quantity, o.\"DATE\" odate, qi.iiid iiid, qi.iname iname, qi.iprice iprice, qi.idiscount1 idiscount1, qi.idiscount2 idiscount2, qi.isid isid, qi.idescription idescription, qi.ssid ssid, qi.sname sname, qi.sphone sphone, qi.saddress saddress, qi.sloc_id sloc_id FROM (SELECT \"item_id\" iid, \"customer_id\" cid, \"order_id\" oid, price, quantity, \"DATE\" FROM " + tableName4 + ") AS o INNER JOIN " 
-                + "(SELECT /*+ USE_SORT_MERGE_JOIN*/ i.iid iiid, i.name iname, i.price iprice, i.discount1 idiscount1, i.discount2 idiscount2, i.sid isid, i.description idescription, s.sid ssid, s.name sname, s.phone sphone, s.address saddress, s.loc_id sloc_id FROM (SELECT \"supplier_id\" sid, name, phone, address, loc_id FROM " + tableName2 + ") AS s RIGHT JOIN (SELECT \"item_id\" iid, name, price, discount1, discount2, \"supplier_id\" sid, description FROM " + tableName1 + ") AS i ON i.sid = s.sid) as qi" 
-=======
         String query2 = "SELECT /*+ USE_SORT_MERGE_JOIN*/ * FROM (SELECT \"customer_id\" cid, name, phone, address, loc_id, \"DATE\" FROM " + tableName3 + ") AS c INNER JOIN "
                 + "(SELECT /*+ USE_SORT_MERGE_JOIN*/ o.oid ooid, o.cid ocid, o.iid oiid, o.price * o.quantity, o.\"DATE\" odate, qi.iiid iiid, qi.iname iname, qi.iprice iprice, qi.idiscount1 idiscount1, qi.idiscount2 idiscount2, qi.isid isid, qi.idescription idescription, qi.ssid ssid, qi.sname sname, qi.sphone sphone, qi.saddress saddress, qi.sloc_id sloc_id FROM (SELECT \"item_id\" iid, \"customer_id\" cid, \"order_id\" oid, price, quantity, \"DATE\" FROM " + tableName4 + ") AS o INNER JOIN "
                 + "(SELECT /*+ USE_SORT_MERGE_JOIN*/ i.iid iiid, i.name iname, i.price iprice, i.discount1 idiscount1, i.discount2 idiscount2, i.sid isid, i.description idescription, s.sid ssid, s.name sname, s.phone sphone, s.address saddress, s.loc_id sloc_id FROM (SELECT \"supplier_id\" sid, name, phone, address, loc_id FROM " + tableName2 + ") AS s RIGHT JOIN (SELECT \"item_id\" iid, name, price, discount1, discount2, \"supplier_id\" sid, description FROM " + tableName1 + ") AS i ON i.sid = s.sid) as qi"
->>>>>>> 13ae3f38
                 + " ON o.iid = qi.iiid) as qo ON c.cid = qo.ocid" 
                 + " WHERE c.cid <= '0000000005' AND qo.ooid != '000000000000003' AND qo.iname != 'T3' ORDER BY c.cid, qo.iname";
         try {
