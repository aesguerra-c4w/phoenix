/*
 * Licensed to the Apache Software Foundation (ASF) under one
 * or more contributor license agreements.  See the NOTICE file
 * distributed with this work for additional information
 * regarding copyright ownership.  The ASF licenses this file
 * to you under the Apache License, Version 2.0 (the
 * "License"); you may not use this file except in compliance
 * with the License.  You may obtain a copy of the License at
 *
 * http://www.apache.org/licenses/LICENSE-2.0
 *
 * Unless required by applicable law or agreed to in writing, software
 * distributed under the License is distributed on an "AS IS" BASIS,
 * WITHOUT WARRANTIES OR CONDITIONS OF ANY KIND, either express or implied.
 * See the License for the specific language governing permissions and
 * limitations under the License.
 */
package org.apache.phoenix.compile;

import java.sql.SQLException;
import java.sql.SQLFeatureNotSupportedException;
import java.util.ArrayList;
import java.util.Collections;
import java.util.HashMap;
import java.util.HashSet;
import java.util.Iterator;
import java.util.List;
import java.util.Map;
import java.util.Set;

import org.apache.hadoop.hbase.HConstants;
import org.apache.hadoop.hbase.client.HTableInterface;
import org.apache.phoenix.coprocessor.MetaDataProtocol;
import org.apache.phoenix.coprocessor.MetaDataProtocol.MetaDataMutationResult;
import org.apache.phoenix.expression.Expression;
import org.apache.phoenix.jdbc.PhoenixConnection;
import org.apache.phoenix.parse.AliasedNode;
import org.apache.phoenix.parse.BindTableNode;
import org.apache.phoenix.parse.ColumnDef;
import org.apache.phoenix.parse.CreateFunctionStatement;
import org.apache.phoenix.parse.CreateTableStatement;
import org.apache.phoenix.parse.DMLStatement;
import org.apache.phoenix.parse.DerivedTableNode;
import org.apache.phoenix.parse.FamilyWildcardParseNode;
import org.apache.phoenix.parse.JoinTableNode;
import org.apache.phoenix.parse.NamedNode;
import org.apache.phoenix.parse.NamedTableNode;
import org.apache.phoenix.parse.PFunction;
import org.apache.phoenix.parse.ParseNode;
import org.apache.phoenix.parse.ParseNodeFactory;
import org.apache.phoenix.parse.SelectStatement;
import org.apache.phoenix.parse.SingleTableStatement;
import org.apache.phoenix.parse.TableName;
import org.apache.phoenix.parse.TableNode;
import org.apache.phoenix.parse.TableNodeVisitor;
import org.apache.phoenix.parse.TableWildcardParseNode;
import org.apache.phoenix.parse.UDFParseNode;
import org.apache.phoenix.parse.WildcardParseNode;
import org.apache.phoenix.query.ConnectionQueryServices;
import org.apache.phoenix.query.QueryConstants;
import org.apache.phoenix.schema.AmbiguousColumnException;
import org.apache.phoenix.schema.AmbiguousTableException;
import org.apache.phoenix.schema.ColumnFamilyNotFoundException;
import org.apache.phoenix.schema.ColumnNotFoundException;
import org.apache.phoenix.schema.ColumnRef;
import org.apache.phoenix.schema.FunctionNotFoundException;
import org.apache.phoenix.schema.MetaDataClient;
import org.apache.phoenix.schema.PColumn;
import org.apache.phoenix.schema.PColumnFamily;
import org.apache.phoenix.schema.PColumnFamilyImpl;
import org.apache.phoenix.schema.PColumnImpl;
import org.apache.phoenix.schema.PName;
import org.apache.phoenix.schema.PNameFactory;
import org.apache.phoenix.schema.PTable;
import org.apache.phoenix.schema.PTable.IndexType;
import org.apache.phoenix.schema.PTableImpl;
import org.apache.phoenix.schema.PTableKey;
import org.apache.phoenix.schema.PTableType;
import org.apache.phoenix.schema.ProjectedColumn;
import org.apache.phoenix.schema.SortOrder;
import org.apache.phoenix.schema.TableNotFoundException;
import org.apache.phoenix.schema.TableRef;
import org.apache.phoenix.util.Closeables;
import org.apache.phoenix.util.IndexUtil;
import org.apache.phoenix.util.LogUtil;
import org.apache.phoenix.util.SchemaUtil;
import org.slf4j.Logger;
import org.slf4j.LoggerFactory;

import com.google.common.base.Preconditions;
import com.google.common.collect.ArrayListMultimap;
import com.google.common.collect.ImmutableList;
import com.google.common.collect.ListMultimap;
import com.google.common.collect.Lists;

/**
 * Validates FROM clause and builds a ColumnResolver for resolving column references
 *
 *
 * @since 0.1
 */
public class FromCompiler {
    private static final Logger logger = LoggerFactory.getLogger(FromCompiler.class);

    public static final ColumnResolver EMPTY_TABLE_RESOLVER = new ColumnResolver() {

        @Override
        public List<TableRef> getTables() {
            return Collections.emptyList();
        }

        @Override
        public List<PFunction> getFunctions() {
            return Collections.emptyList();
        }

        @Override
        public TableRef resolveTable(String schemaName, String tableName)
                throws SQLException {
            throw new UnsupportedOperationException();
        }

        @Override
        public ColumnRef resolveColumn(String schemaName, String tableName, String colName) throws SQLException {
            throw new UnsupportedOperationException();
        }
        
        public PFunction resolveFunction(String functionName) throws SQLException {
            throw new UnsupportedOperationException();
        };

        public boolean hasUDFs() {
            return false;
        };
    };

    public static ColumnResolver getResolverForCreation(final CreateTableStatement statement, final PhoenixConnection connection)
            throws SQLException {
        TableName baseTable = statement.getBaseTableName();
        if (baseTable == null) {
            return EMPTY_TABLE_RESOLVER;
        }
        NamedTableNode tableNode = NamedTableNode.create(null, baseTable, Collections.<ColumnDef>emptyList());
        // Always use non-tenant-specific connection here
        try {
            SingleTableColumnResolver visitor = new SingleTableColumnResolver(connection, tableNode, true);
            return visitor;
        } catch (TableNotFoundException e) {
            // Used for mapped VIEW, since we won't be able to resolve that.
            // Instead, we create a table with just the dynamic columns.
            // A tenant-specific connection may not create a mapped VIEW.
            if (connection.getTenantId() == null && statement.getTableType() == PTableType.VIEW) {
                ConnectionQueryServices services = connection.getQueryServices();
                byte[] fullTableName = SchemaUtil.getTableNameAsBytes(baseTable.getSchemaName(), baseTable.getTableName());
                HTableInterface htable = null;
                try {
                    htable = services.getTable(fullTableName);
                } catch (UnsupportedOperationException ignore) {
                    throw e; // For Connectionless
                } finally {
                    if (htable != null) Closeables.closeQuietly(htable);
                }
                tableNode = NamedTableNode.create(null, baseTable, statement.getColumnDefs());
                return new SingleTableColumnResolver(connection, tableNode, e.getTimeStamp(), new HashMap<String, UDFParseNode>(1));
            }
            throw e;
        }
    }

    /**
     * Iterate through the nodes in the FROM clause to build a column resolver used to lookup a column given the name
     * and alias.
     *
     * @param statement
     *            the select statement
     * @return the column resolver
     * @throws SQLException
     * @throws SQLFeatureNotSupportedException
     *             if unsupported constructs appear in the FROM clause
     * @throws TableNotFoundException
     *             if table name not found in schema
     */
    public static ColumnResolver getResolverForQuery(SelectStatement statement, PhoenixConnection connection)
    		throws SQLException {
    	TableNode fromNode = statement.getFrom();
    	if (fromNode == null)
    	    return EMPTY_TABLE_RESOLVER;
        if (fromNode instanceof NamedTableNode)
            return new SingleTableColumnResolver(connection, (NamedTableNode) fromNode, true, 1, statement.getUdfParseNodes());

        MultiTableColumnResolver visitor = new MultiTableColumnResolver(connection, 1, statement.getUdfParseNodes());
        fromNode.accept(visitor);
        return visitor;
    }

    public static ColumnResolver getResolver(NamedTableNode tableNode, PhoenixConnection connection) throws SQLException {
        SingleTableColumnResolver visitor = new SingleTableColumnResolver(connection, tableNode, true);
        return visitor;
    }

    public static ColumnResolver getResolver(NamedTableNode tableNode, PhoenixConnection connection, Map<String, UDFParseNode> udfParseNodes) throws SQLException {
        SingleTableColumnResolver visitor =
                new SingleTableColumnResolver(connection, tableNode, true, 0, udfParseNodes);
        return visitor;
    }

    public static ColumnResolver getResolver(SingleTableStatement statement, PhoenixConnection connection)
            throws SQLException {
        SingleTableColumnResolver visitor = new SingleTableColumnResolver(connection, statement.getTable(), true);
        return visitor;
    }

    public static ColumnResolver getResolver(SingleTableStatement statement, PhoenixConnection connection, Map<String, UDFParseNode> udfParseNodes)
            throws SQLException {
        SingleTableColumnResolver visitor = new SingleTableColumnResolver(connection, statement.getTable(), true, 0, udfParseNodes);
        return visitor;
    }

    public static ColumnResolver getResolverForCompiledDerivedTable(PhoenixConnection connection, TableRef tableRef, RowProjector projector)
            throws SQLException {
        List<PColumn> projectedColumns = new ArrayList<PColumn>();
        PTable table = tableRef.getTable();
        for (PColumn column : table.getColumns()) {
            Expression sourceExpression = projector.getColumnProjector(column.getPosition()).getExpression();
            PColumnImpl projectedColumn = new PColumnImpl(column.getName(), column.getFamilyName(),
                    sourceExpression.getDataType(), sourceExpression.getMaxLength(), sourceExpression.getScale(), sourceExpression.isNullable(),
                    column.getPosition(), sourceExpression.getSortOrder(), column.getArraySize(), column.getViewConstant(), column.isViewReferenced(), column.getExpressionStr());
            projectedColumns.add(projectedColumn);
        }
        PTable t = PTableImpl.makePTable(table, projectedColumns);
        return new SingleTableColumnResolver(connection, new TableRef(tableRef.getTableAlias(), t, tableRef.getLowerBoundTimeStamp(), tableRef.hasDynamicCols()));
    }

    public static ColumnResolver getResolver(TableRef tableRef)
            throws SQLException {
        SingleTableColumnResolver visitor = new SingleTableColumnResolver(tableRef);
        return visitor;
    }

    public static ColumnResolver getResolver(PhoenixConnection connection, TableRef tableRef, Map<String, UDFParseNode> udfParseNodes)
            throws SQLException {
        SingleTableColumnResolver visitor = new SingleTableColumnResolver(connection, tableRef, udfParseNodes);
        return visitor;
    }

    public static ColumnResolver getResolverForMutation(DMLStatement statement, PhoenixConnection connection)
            throws SQLException {
        /*
         * We validate the meta data at commit time for mutations, as this allows us to do many UPSERT VALUES calls
         * without hitting the server each time to check if the meta data is up-to-date.
         */
        SingleTableColumnResolver visitor = new SingleTableColumnResolver(connection, statement.getTable(), false, 0,  statement.getUdfParseNodes());
        return visitor;
    }
    
    public static ColumnResolver getResolverForProjectedTable(PTable projectedTable, PhoenixConnection connection, Map<String, UDFParseNode> udfParseNodes) throws SQLException {
        return new ProjectedTableColumnResolver(projectedTable, connection, udfParseNodes);
    }

    private static class SingleTableColumnResolver extends BaseColumnResolver {
    	private final List<TableRef> tableRefs;
    	private final String alias;

       public SingleTableColumnResolver(PhoenixConnection connection, NamedTableNode table, long timeStamp, Map<String, UDFParseNode> udfParseNodes) throws SQLException  {
           super(connection, 0, false, udfParseNodes);
           List<PColumnFamily> families = Lists.newArrayListWithExpectedSize(table.getDynamicColumns().size());
           for (ColumnDef def : table.getDynamicColumns()) {
               if (def.getColumnDefName().getFamilyName() != null) {
                   families.add(new PColumnFamilyImpl(PNameFactory.newName(def.getColumnDefName().getFamilyName()),Collections.<PColumn>emptyList()));
               }
           }
           Long scn = connection.getSCN();
           PTable theTable = new PTableImpl(connection.getTenantId(), table.getName().getSchemaName(), table.getName().getTableName(), scn == null ? HConstants.LATEST_TIMESTAMP : scn, families);
           theTable = this.addDynamicColumns(table.getDynamicColumns(), theTable);
           alias = null;
           tableRefs = ImmutableList.of(new TableRef(alias, theTable, timeStamp, !table.getDynamicColumns().isEmpty()));
       }

        public SingleTableColumnResolver(PhoenixConnection connection, NamedTableNode tableNode, boolean updateCacheImmediately) throws SQLException {
            this(connection, tableNode, updateCacheImmediately, 0, new HashMap<String,UDFParseNode>(1));
        }

        public SingleTableColumnResolver(PhoenixConnection connection, NamedTableNode tableNode,
                boolean updateCacheImmediately, int tsAddition,
                Map<String, UDFParseNode> udfParseNodes) throws SQLException {
            super(connection, tsAddition, updateCacheImmediately, udfParseNodes);
            alias = tableNode.getAlias();
            TableRef tableRef = createTableRef(tableNode, updateCacheImmediately);
            tableRefs = ImmutableList.of(tableRef);
        }

        public SingleTableColumnResolver(PhoenixConnection connection, TableRef tableRef) {
            super(connection, 0);
            alias = tableRef.getTableAlias();
            tableRefs = ImmutableList.of(tableRef);
        }

        public SingleTableColumnResolver(PhoenixConnection connection, TableRef tableRef, Map<String, UDFParseNode> udfParseNodes) throws SQLException {
            super(connection, 0, false, udfParseNodes);
            alias = tableRef.getTableAlias();
            tableRefs = ImmutableList.of(tableRef);
        }

        public SingleTableColumnResolver(TableRef tableRef) throws SQLException {
            super(null, 0);
            alias = tableRef.getTableAlias();
            tableRefs = ImmutableList.of(tableRef);
        }

        @Override
		public List<TableRef> getTables() {
			return tableRefs;
		}

        @Override
        public List<PFunction> getFunctions() {
            throw new UnsupportedOperationException();
        }

        @Override
        public TableRef resolveTable(String schemaName, String tableName)
                throws SQLException {
            TableRef tableRef = tableRefs.get(0);
            /*
             * The only case we can definitely verify is when both a schemaName and a tableName
             * are provided. Otherwise, the tableName might be a column family. In this case,
             * this will be validated by resolveColumn.
             */
            if (schemaName != null || tableName != null) {
                String resolvedTableName = tableRef.getTable().getTableName().getString();
                String resolvedSchemaName = tableRef.getTable().getSchemaName().getString();
                if (schemaName != null && tableName != null) {
                    if ( ! ( schemaName.equals(resolvedSchemaName)  &&
                             tableName.equals(resolvedTableName) )  &&
                             ! schemaName.equals(alias) ) {
                        throw new TableNotFoundException(schemaName, tableName);
                    }
                }
            }
            return tableRef;
        }

		@Override
		public ColumnRef resolveColumn(String schemaName, String tableName,
				String colName) throws SQLException {
			TableRef tableRef = tableRefs.get(0);
			boolean resolveCF = false;
			if (schemaName != null || tableName != null) {
			    String resolvedTableName = tableRef.getTable().getTableName().getString();
			    String resolvedSchemaName = tableRef.getTable().getSchemaName().getString();
			    if (schemaName != null && tableName != null) {
                    if ( ! ( schemaName.equals(resolvedSchemaName)  &&
                             tableName.equals(resolvedTableName) )) {
                        if (!(resolveCF = schemaName.equals(alias))) {
                            throw new ColumnNotFoundException(schemaName, tableName, null, colName);
                        }
                    }
			    } else { // schemaName == null && tableName != null
                    if (tableName != null && !tableName.equals(alias) && (!tableName.equals(resolvedTableName) || !resolvedSchemaName.equals(""))) {
                        resolveCF = true;
                   }
			    }

			}
        	PColumn column = resolveCF
        	        ? tableRef.getTable().getColumnFamily(tableName).getColumn(colName)
        			: tableRef.getTable().getColumn(colName);
            return new ColumnRef(tableRef, column.getPosition());
		}
    }

    private static abstract class BaseColumnResolver implements ColumnResolver {
        protected final PhoenixConnection connection;
        protected final MetaDataClient client;
        // Fudge factor to add to current time we calculate. We need this when we do a SELECT
        // on Windows because the millis timestamp granularity is so bad we sometimes won't
        // get the data back that we just upsert.
        private final int tsAddition;
        protected final Map<String, PFunction> functionMap;
        protected List<PFunction> functions;

        private BaseColumnResolver(PhoenixConnection connection, int tsAddition) {
            this.connection = connection;
<<<<<<< HEAD
=======
            this.client = connection == null ? null : new MetaDataClient(connection);
            this.tsAddition = tsAddition;
            functionMap = new HashMap<String, PFunction>(1);
            this.functions = Collections.<PFunction>emptyList();
        }

        private BaseColumnResolver(PhoenixConnection connection, int tsAddition, boolean updateCacheImmediately, Map<String, UDFParseNode> udfParseNodes) throws SQLException {
        	this.connection = connection;
>>>>>>> d1934afb
            this.client = connection == null ? null : new MetaDataClient(connection);
            this.tsAddition = tsAddition;
            functionMap = new HashMap<String, PFunction>(1);
            if (udfParseNodes.isEmpty()) {
                functions = Collections.<PFunction> emptyList();
            } else {
                functions = createFunctionRef(new ArrayList<String>(udfParseNodes.keySet()), updateCacheImmediately);
                for (PFunction function : functions) {
                    functionMap.put(function.getFunctionName(), function);
                }
            }
        }

        protected TableRef createTableRef(NamedTableNode tableNode, boolean updateCacheImmediately) throws SQLException {
            String tableName = tableNode.getName().getTableName();
            String schemaName = tableNode.getName().getSchemaName();
            long timeStamp = QueryConstants.UNSET_TIMESTAMP;
            String fullTableName = SchemaUtil.getTableName(schemaName, tableName);
            PName tenantId = connection.getTenantId();
            PTable theTable = null;
            if (updateCacheImmediately || connection.getAutoCommit()) {
                MetaDataMutationResult result = client.updateCache(schemaName, tableName);
                timeStamp = result.getMutationTime();
                theTable = result.getTable();
                if (theTable == null) {
                    throw new TableNotFoundException(schemaName, tableName, timeStamp);
                }
            } else {
                try {
                    theTable = connection.getMetaDataCache().getTable(new PTableKey(tenantId, fullTableName));
                } catch (TableNotFoundException e1) {
                    if (tenantId != null) { // Check with null tenantId next
                        try {
                            theTable = connection.getMetaDataCache().getTable(new PTableKey(null, fullTableName));
                        } catch (TableNotFoundException e2) {
                        }
                    }
                }
                // We always attempt to update the cache in the event of a TableNotFoundException
                if (theTable == null) {
                    MetaDataMutationResult result = client.updateCache(schemaName, tableName);
                    if (result.wasUpdated()) {
                        timeStamp = result.getMutationTime();
                        theTable = result.getTable();
                    }
                }
                if (theTable == null) {
                    throw new TableNotFoundException(schemaName, tableName, timeStamp);
                }
            }
            // Add any dynamic columns to the table declaration
            List<ColumnDef> dynamicColumns = tableNode.getDynamicColumns();
            theTable = addDynamicColumns(dynamicColumns, theTable);
            if (timeStamp != QueryConstants.UNSET_TIMESTAMP) {
                timeStamp += tsAddition;
            }
            TableRef tableRef = new TableRef(tableNode.getAlias(), theTable, timeStamp, !dynamicColumns.isEmpty());
            if (logger.isDebugEnabled() && timeStamp != QueryConstants.UNSET_TIMESTAMP) {
                logger.debug(LogUtil.addCustomAnnotations("Re-resolved stale table " + fullTableName + " with seqNum " + tableRef.getTable().getSequenceNumber() + " at timestamp " + tableRef.getTable().getTimeStamp() + " with " + tableRef.getTable().getColumns().size() + " columns: " + tableRef.getTable().getColumns(), connection));
            }
            return tableRef;
        }

        @Override
        public List<PFunction> getFunctions() {
            return functions;
        }

        private List<PFunction> createFunctionRef(List<String> functionNames, boolean updateCacheImmediately) throws SQLException {
            long timeStamp = QueryConstants.UNSET_TIMESTAMP;
            int numFunctions = functionNames.size();
            List<PFunction> functionsFound = new ArrayList<PFunction>(functionNames.size());
            if (updateCacheImmediately || connection.getAutoCommit()) {
                getFunctionFromCache(functionNames, functionsFound, true);
                if(functionNames.isEmpty()) {
                    return functionsFound;
                }
                MetaDataMutationResult result = client.updateCache(functionNames);
                timeStamp = result.getMutationTime();
                functionsFound = result.getFunctions();
                if(functionNames.size() != functionsFound.size()){
                    throw new FunctionNotFoundException("Some of the functions in "+functionNames.toString()+" are not found");
                }
            } else {
                getFunctionFromCache(functionNames, functionsFound, false);
                // We always attempt to update the cache in the event of a FunctionNotFoundException
                MetaDataMutationResult result = null;
                if (!functionNames.isEmpty()) {
                    result = client.updateCache(functionNames);
                }
                if(result!=null) {
                    if (!result.getFunctions().isEmpty()) {
                        functionsFound.addAll(result.getFunctions());
                    }
                    if(result.wasUpdated()) {
                        timeStamp = result.getMutationTime();
                    }
                }
                if (functionsFound.size()!=numFunctions) {
                    throw new FunctionNotFoundException("Some of the functions in "+functionNames.toString()+" are not found", timeStamp);
                }
            }
            if (timeStamp != QueryConstants.UNSET_TIMESTAMP) {
                timeStamp += tsAddition;
            }
            
            if (logger.isDebugEnabled() && timeStamp != QueryConstants.UNSET_TIMESTAMP) {
                logger.debug(LogUtil.addCustomAnnotations("Re-resolved stale function " + functionNames.toString() + "at timestamp " + timeStamp, connection));
            }
            return functionsFound;
        }

        private void getFunctionFromCache(List<String> functionNames,
                List<PFunction> functionsFound, boolean getOnlyTemporyFunctions) {
            Iterator<String> iterator = functionNames.iterator();
            while(iterator.hasNext()) {
                PFunction function = null;
                String functionName = iterator.next();
                try {
                    function = connection.getMetaDataCache().getFunction(new PTableKey(connection.getTenantId(), functionName));
                } catch (FunctionNotFoundException e1) {
                    if (connection.getTenantId() != null) { // Check with null tenantId next
                        try {
                            function = connection.getMetaDataCache().getFunction(new PTableKey(null, functionName));
                        } catch (FunctionNotFoundException e2) {
                        }
                    }
                }
                if (function != null) {
                    if (getOnlyTemporyFunctions) {
                        if (function.isTemporaryFunction()) {
                            functionsFound.add(function);
                            iterator.remove();
                        }
                    } else {
                        functionsFound.add(function);
                        iterator.remove();
                    }
                }
            }
        }

        protected PTable addDynamicColumns(List<ColumnDef> dynColumns, PTable theTable)
                throws SQLException {
            if (!dynColumns.isEmpty()) {
                List<PColumn> allcolumns = new ArrayList<PColumn>();
                List<PColumn> existingColumns = theTable.getColumns();
                // Need to skip the salting column, as it's added in the makePTable call below
                allcolumns.addAll(theTable.getBucketNum() == null ? existingColumns : existingColumns.subList(1, existingColumns.size()));
                // Position still based on with the salting columns
                int position = existingColumns.size();
                PName defaultFamilyName = PNameFactory.newName(SchemaUtil.getEmptyColumnFamily(theTable));
                for (ColumnDef dynColumn : dynColumns) {
                    PName familyName = defaultFamilyName;
                    PName name = PNameFactory.newName(dynColumn.getColumnDefName().getColumnName());
                    String family = dynColumn.getColumnDefName().getFamilyName();
                    if (family != null) {
                        theTable.getColumnFamily(family); // Verifies that column family exists
                        familyName = PNameFactory.newName(family);
                    }
                    allcolumns.add(new PColumnImpl(name, familyName, dynColumn.getDataType(), dynColumn.getMaxLength(),
                            dynColumn.getScale(), dynColumn.isNull(), position, dynColumn.getSortOrder(), dynColumn.getArraySize(), null, false, dynColumn.getExpression()));
                    position++;
                }
                theTable = PTableImpl.makePTable(theTable, allcolumns);
            }
            return theTable;
        }
        
        @Override
        public PFunction resolveFunction(String functionName) throws SQLException {
            PFunction function = functionMap.get(functionName);
            if(function == null) {
                throw new FunctionNotFoundException(functionName);
            }
            return function;
        }

        @Override
        public boolean hasUDFs() {
            return !functions.isEmpty();
        }
    }

    private static class MultiTableColumnResolver extends BaseColumnResolver implements TableNodeVisitor<Void> {
        protected final ListMultimap<String, TableRef> tableMap;
        protected final List<TableRef> tables;

        private MultiTableColumnResolver(PhoenixConnection connection, int tsAddition) {
        	super(connection, tsAddition);
            tableMap = ArrayListMultimap.<String, TableRef> create();
            tables = Lists.newArrayList();
        }

        private MultiTableColumnResolver(PhoenixConnection connection, int tsAddition, Map<String, UDFParseNode> udfParseNodes) throws SQLException {
            super(connection, tsAddition, false, udfParseNodes);
            tableMap = ArrayListMultimap.<String, TableRef> create();
            tables = Lists.newArrayList();
        }

        @Override
        public List<TableRef> getTables() {
            return tables;
        }

        @Override
        public Void visit(BindTableNode boundTableNode) throws SQLException {
            throw new SQLFeatureNotSupportedException();
        }

        @Override
        public Void visit(JoinTableNode joinNode) throws SQLException {
            joinNode.getLHS().accept(this);
            joinNode.getRHS().accept(this);
            return null;
        }

        @Override
        public Void visit(NamedTableNode tableNode) throws SQLException {
            String alias = tableNode.getAlias();
            TableRef tableRef = createTableRef(tableNode, true);
            PTable theTable = tableRef.getTable();

            if (alias != null) {
                tableMap.put(alias, tableRef);
            }

            String name = theTable.getName().getString();
            //avoid having one name mapped to two identical TableRef.
            if (alias == null || !alias.equals(name)) {
            	tableMap.put(name, tableRef);
            }
            tables.add(tableRef);
            return null;
        }

        @Override
        public Void visit(DerivedTableNode subselectNode) throws SQLException {
            List<AliasedNode> selectNodes = subselectNode.getSelect().getSelect();
            List<PColumn> columns = new ArrayList<PColumn>();
            int position = 0;
            for (AliasedNode aliasedNode : selectNodes) {
                String alias = aliasedNode.getAlias();
                if (alias == null) {
                    ParseNode node = aliasedNode.getNode();
                    if (node instanceof WildcardParseNode
                            || node instanceof TableWildcardParseNode
                            || node instanceof FamilyWildcardParseNode)
                        throw new SQLFeatureNotSupportedException("Wildcard in subqueries not supported.");

                    alias = SchemaUtil.normalizeIdentifier(node.getAlias());
                }
                if (alias == null) {
                    // Use position as column name for anonymous columns, which can be
                    // referenced by an outer wild-card select.
                    alias = String.valueOf(position);
                }
                PColumnImpl column = new PColumnImpl(PNameFactory.newName(alias),
                        PNameFactory.newName(QueryConstants.DEFAULT_COLUMN_FAMILY),
                        null, 0, 0, true, position++, SortOrder.ASC, null, null, false, null);
                columns.add(column);
            }
            PTable t = PTableImpl.makePTable(null, PName.EMPTY_NAME, PName.EMPTY_NAME,
                    PTableType.SUBQUERY, null, MetaDataProtocol.MIN_TABLE_TIMESTAMP, PTable.INITIAL_SEQ_NUM,
                    null, null, columns, null, null, Collections.<PTable>emptyList(),
                    false, Collections.<PName>emptyList(), null, null, false, false, false, null,
                    null, null);

            String alias = subselectNode.getAlias();
            TableRef tableRef = new TableRef(alias, t, MetaDataProtocol.MIN_TABLE_TIMESTAMP, false);
            tableMap.put(alias, tableRef);
            tables.add(tableRef);
            return null;
        }

        private static class ColumnFamilyRef {
            private final TableRef tableRef;
            private final PColumnFamily family;

            ColumnFamilyRef(TableRef tableRef, PColumnFamily family) {
                this.tableRef = tableRef;
                this.family = family;
            }

            public TableRef getTableRef() {
                return tableRef;
            }

            public PColumnFamily getFamily() {
                return family;
            }
        }

        @Override
        public TableRef resolveTable(String schemaName, String tableName) throws SQLException {
            String fullTableName = SchemaUtil.getTableName(schemaName, tableName);
            List<TableRef> tableRefs = tableMap.get(fullTableName);
            if (tableRefs.size() == 0) {
                throw new TableNotFoundException(fullTableName);
            } else if (tableRefs.size() > 1) {
                throw new AmbiguousTableException(tableName);
            } else {
                return tableRefs.get(0);
            }
        }

        private ColumnFamilyRef resolveColumnFamily(String tableName, String cfName) throws SQLException {
            if (tableName == null) {
                ColumnFamilyRef theColumnFamilyRef = null;
                Iterator<TableRef> iterator = tables.iterator();
                while (iterator.hasNext()) {
                    TableRef tableRef = iterator.next();
                    try {
                        PColumnFamily columnFamily = tableRef.getTable().getColumnFamily(cfName);
                        if (theColumnFamilyRef != null) { throw new TableNotFoundException(cfName); }
                        theColumnFamilyRef = new ColumnFamilyRef(tableRef, columnFamily);
                    } catch (ColumnFamilyNotFoundException e) {}
                }
                if (theColumnFamilyRef != null) { return theColumnFamilyRef; }
                throw new TableNotFoundException(cfName);
            } else {
                TableRef tableRef = resolveTable(null, tableName);
                PColumnFamily columnFamily = tableRef.getTable().getColumnFamily(cfName);
                return new ColumnFamilyRef(tableRef, columnFamily);
            }
        }

        @Override
        public ColumnRef resolveColumn(String schemaName, String tableName, String colName) throws SQLException {
            if (tableName == null) {
                int theColumnPosition = -1;
                TableRef theTableRef = null;
                Iterator<TableRef> iterator = tables.iterator();
                while (iterator.hasNext()) {
                    TableRef tableRef = iterator.next();
                    try {
                        PColumn column = tableRef.getTable().getColumn(colName);
                        if (theTableRef != null) { throw new AmbiguousColumnException(colName); }
                        theTableRef = tableRef;
                        theColumnPosition = column.getPosition();
                    } catch (ColumnNotFoundException e) {

                    }
                }
                if (theTableRef != null) { return new ColumnRef(theTableRef, theColumnPosition); }
                throw new ColumnNotFoundException(colName);
            } else {
                try {
                    TableRef tableRef = resolveTable(schemaName, tableName);
                    PColumn column = tableRef.getTable().getColumn(colName);
                    return new ColumnRef(tableRef, column.getPosition());
                } catch (TableNotFoundException e) {
                    // Try using the tableName as a columnFamily reference instead
                    ColumnFamilyRef cfRef = resolveColumnFamily(schemaName, tableName);
                    PColumn column = cfRef.getFamily().getColumn(colName);
                    return new ColumnRef(cfRef.getTableRef(), column.getPosition());
                }
            }
        }
    }
    
    private static class ProjectedTableColumnResolver extends MultiTableColumnResolver {
        private final boolean isLocalIndex;
        private final List<TableRef> theTableRefs;
        private final Map<ColumnRef, Integer> columnRefMap;
        private ProjectedTableColumnResolver(PTable projectedTable, PhoenixConnection conn, Map<String, UDFParseNode> udfParseNodes) throws SQLException {
            super(conn, 0, udfParseNodes);
            Preconditions.checkArgument(projectedTable.getType() == PTableType.PROJECTED);
            this.isLocalIndex = projectedTable.getIndexType() == IndexType.LOCAL;
            this.columnRefMap = new HashMap<ColumnRef, Integer>();
            long ts = Long.MAX_VALUE;
            for (int i = projectedTable.getBucketNum() == null ? 0 : 1; i < projectedTable.getColumns().size(); i++) {
                PColumn column = projectedTable.getColumns().get(i);
                ColumnRef colRef = ((ProjectedColumn) column).getSourceColumnRef();
                TableRef tableRef = colRef.getTableRef();
                if (!tables.contains(tableRef)) {
                    String alias = tableRef.getTableAlias();
                    if (alias != null) {
                        this.tableMap.put(alias, tableRef);
                    }
                    String name = tableRef.getTable().getName().getString();
                    if (alias == null || !alias.equals(name)) {
                        tableMap.put(name, tableRef);
                    }
                    tables.add(tableRef);
                    if (tableRef.getLowerBoundTimeStamp() < ts) {
                        ts = tableRef.getLowerBoundTimeStamp();
                    }
                }
                this.columnRefMap.put(new ColumnRef(tableRef, colRef.getColumnPosition()), column.getPosition());
            }
            this.theTableRefs = ImmutableList.of(new TableRef(ParseNodeFactory.createTempAlias(), projectedTable, ts, false));
            
        }
        
        @Override
        public List<TableRef> getTables() {
            return theTableRefs;
        }
        
        @Override
        public ColumnRef resolveColumn(String schemaName, String tableName, String colName) throws SQLException {
            ColumnRef colRef;
            try {
                colRef = super.resolveColumn(schemaName, tableName, colName);
            } catch (ColumnNotFoundException e) {
                // This could be a ColumnRef for local index data column.
                TableRef tableRef = isLocalIndex ? super.getTables().get(0) : super.resolveTable(schemaName, tableName);
                if (tableRef.getTable().getIndexType() == IndexType.LOCAL) {
                    try {
                        TableRef parentTableRef = super.resolveTable(
                                tableRef.getTable().getSchemaName().getString(),
                                tableRef.getTable().getParentTableName().getString());
                        colRef = new ColumnRef(parentTableRef,
                                IndexUtil.getDataColumnFamilyName(colName),
                                IndexUtil.getDataColumnName(colName));
                    } catch (TableNotFoundException te) {
                        throw e;
                    }
                } else {
                    throw e;
                }
            }
            Integer position = columnRefMap.get(colRef);
            if (position == null)
                throw new ColumnNotFoundException(colName);
            
            return new ColumnRef(theTableRefs.get(0), position);
        }
    }
}<|MERGE_RESOLUTION|>--- conflicted
+++ resolved
@@ -381,8 +381,6 @@
 
         private BaseColumnResolver(PhoenixConnection connection, int tsAddition) {
             this.connection = connection;
-<<<<<<< HEAD
-=======
             this.client = connection == null ? null : new MetaDataClient(connection);
             this.tsAddition = tsAddition;
             functionMap = new HashMap<String, PFunction>(1);
@@ -391,7 +389,6 @@
 
         private BaseColumnResolver(PhoenixConnection connection, int tsAddition, boolean updateCacheImmediately, Map<String, UDFParseNode> udfParseNodes) throws SQLException {
         	this.connection = connection;
->>>>>>> d1934afb
             this.client = connection == null ? null : new MetaDataClient(connection);
             this.tsAddition = tsAddition;
             functionMap = new HashMap<String, PFunction>(1);
